--- conflicted
+++ resolved
@@ -1145,9 +1145,7 @@
     :return: [pd dataframe] Resulting estimated time series after inversion (and interpolation)
     """
 
-    async def process_block(
-        block: cube_data_class, returned: list | str = "interp", nb_cpu: int = 8, verbose: bool = False
-    ):
+    async def process_block(block: cube_data_class, returned: list | str = "interp", nb_cpu: int = 8, verbose: bool = False):
 
         xy_values = itertools.product(block.ds["x"].values, block.ds["y"].values)
         xy_values_tqdm = tqdm(xy_values, total=(block.nx * block.ny))
@@ -1155,25 +1153,10 @@
         # Return only raw data => no need to filter the cube
         if "raw" in returned and (type(returned) == str or len(returned) == 1):  # Only load the raw data
             result_block = Parallel(n_jobs=nb_cpu, verbose=0)(
-<<<<<<< HEAD
                 delayed(block.load_pixel)(i, j, proj=inversion_kwargs['proj'], interp=inversion_kwargs['interpolation_load_pixel'],
                                           solver=inversion_kwargs['solver'], regu=inversion_kwargs['regu'], rolling_mean=None, 
                                           visual=inversion_kwargs['visual'])
                 for i, j in xy_values_tqdm)
-=======
-                delayed(block.load_pixel)(
-                    i,
-                    j,
-                    proj=inversion_kwargs["proj"],
-                    interp=inversion_kwargs["interpolation_load_pixel"],
-                    solver=inversion_kwargs["solver"],
-                    regu=inversion_kwargs["regu"],
-                    rolling_mean=None,
-                    visual=inversion_kwargs["visual"],
-                )
-                for i, j in xy_values_tqdm
-            )
->>>>>>> 8c26708d
             return result_block
 
         # Filter the cube
@@ -1189,25 +1172,13 @@
                     )
                 ]
             else:
-<<<<<<< HEAD
                 return [pd.DataFrame({'First_date': [], 'Second_date': [], 'vx': [], 'vy': [], 'xcount_x': [], 'xcount_y': []})]
  
-        # result_block = Parallel(n_jobs=nb_cpu, verbose=0)(
-        # delayed(process)(block, i, j, obs_filt=obs_filt, returned=returned, **inversion_kwargs)
-        #         for i, j in xy_values_tqdm)
-=======
-                return [pd.DataFrame({"date1": [], "date2": [], "vx": [], "vy": [], "xcount_x": [], "xcount_y": []})]
-
         result_block = Parallel(n_jobs=nb_cpu, verbose=0)(
-            delayed(process)(block, i, j, obs_filt=obs_filt, returned=returned, **inversion_kwargs)
-            for i, j in xy_values_tqdm
-        )
->>>>>>> 8c26708d
-
-        result_block = [process(block, i, j, obs_filt=obs_filt, returned=returned, **inversion_kwargs)
-                            for i, j in xy_values_tqdm]
+        delayed(process)(block, i, j, obs_filt=obs_filt, returned=returned, **inversion_kwargs)
+                for i, j in xy_values_tqdm)
+        
         return result_block
-<<<<<<< HEAD
     
     async def process_blocks_main(cube, nb_cpu=8, block_size=0.5, returned='interp', verbose=False):
         flag = preData_kwargs['flag'] if preData_kwargs is not None else None
@@ -1219,22 +1190,6 @@
         for n in range(len(blocks)):
             print(f'[Block process] Processing block {n+1}/{len(blocks)}')
   
-=======
-
-    async def process_blocks_main(
-        cube, nb_cpu=8, block_size=0.5, returned="interp", preData_kwargs=None, inversion_kwargs=None, verbose=False
-    ):
-
-        flag = preData_kwargs["flag"] if preData_kwargs is not None else None
-        blocks = chunk_to_block(cube, block_size=block_size, verbose=True)  # Split the cube in smaller blocks
-
-        dataf_list = [None] * (cube.nx * cube.ny)
-
-        loop = asyncio.get_event_loop()
-        for n in range(len(blocks)):
-            print(f"[Block process] Processing block {n+1}/{len(blocks)}")
-
->>>>>>> 8c26708d
             # Load the first block and start the loop
             if n == 0:
                 x_start, x_end, y_start, y_end = blocks[0]
@@ -1268,21 +1223,7 @@
 
     # /!\ The use of asyncio can cause problems when the code is launched from an IDE if it has its own event loop
     # (leads to RuntimeError), you must launch it in an external terminal (IDEs generally offer this option)
-<<<<<<< HEAD
     return asyncio.run(process_blocks_main(cube, nb_cpu=nb_cpu, block_size=block_size, returned=returned, verbose=verbose))
-=======
-    return asyncio.run(
-        process_blocks_main(
-            cube,
-            nb_cpu=nb_cpu,
-            block_size=block_size,
-            returned=returned,
-            preData_kwargs=preData_kwargs,
-            inversion_kwargs=inversion_kwargs,
-            verbose=verbose,
-        )
-    )
->>>>>>> 8c26708d
 
 
 # %% ======================================================================== #
