--- conflicted
+++ resolved
@@ -686,27 +686,18 @@
         # block.ds = block.ds.chunk({'mid_date': tc, "x": xc, "y": yc})
         block.ds = block.ds.persist()
         block.update_dimension()
-<<<<<<< HEAD
-
-=======
         
         if flags is not None:
             flags_block = flags.isel(x=slice(x_start, x_end), y=slice(y_start, y_end))
         else:
             flags_block = None
         
->>>>>>> 7d3471f0
         print(f'Time for block loading: {round((time.time() - start), 2)} sec')
 
         # noew calculate the rolling
-<<<<<<< HEAD
+
         obs_filt = block.filter_cube(smooth_method=smooth_method, s_win=s_win, t_win=t_win, sigma=sigma, order=order,
-                            proj=proj, flags=flags, regu=regu, delete_outliers=delete_outliers, verbose=True,
-=======
-        obs_filt = block.preData_np(smooth_method=smooth_method, s_win=s_win, t_win=t_win, sigma=sigma, order=order, 
-                            proj=proj, flags=flags_block, regu=regu, delete_outliers=delete_outliers, verbose=True,
->>>>>>> 7d3471f0
-                            velo_or_disp=velo_or_disp)
+                            proj=proj, flags=flags, regu=regu, delete_outliers=delete_outliers, verbose=True, velo_or_disp=velo_or_disp)
 
         # real loading to accelerate the inversion
         obs_filt = obs_filt.load()
