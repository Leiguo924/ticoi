"""
Author : Laurane Charrier, Lei Guo, Nathan Lioret
Reference:
    Charrier, L., Yan, Y., Koeniguer, E. C., Leinss, S., & Trouvé, E. (2021). Extraction of velocity time series with an optimal temporal sampling from displacement
    observation networks. IEEE Transactions on Geoscience and Remote Sensing.
    Charrier, L., Yan, Y., Colin Koeniguer, E., Mouginot, J., Millan, R., & Trouvé, E. (2022). Fusion of multi-temporal and multi-sensor ice velocity observations.
    ISPRS annals of the photogrammetry, remote sensing and spatial information sciences, 3, 311-318.
"""

import dask.array as da
import numpy as np
import xarray as xr

# import pwlf
# # from ticoi.ALPS_Functions import Outlier
from scipy import interpolate
from scipy.interpolate import BSpline, make_lsq_spline
from scipy.ndimage import gaussian_filter1d, median_filter
from scipy.signal import savgol_filter
from scipy.stats import median_abs_deviation
<<<<<<< HEAD
import pwlf
from scipy import interpolate
=======
from pykalman import KalmanFilter
from statsmodels.nonparametric.smoothers_lowess import lowess

>>>>>>> 4adb2376
# %% ======================================================================== #
#                             TEMPORAL SMOOTHING                              #
# =========================================================================%% #


def numpy_ewma_vectorized(series: np.ndarray, halflife: int = 30) -> np.ndarray:

    """
    Calculate the exponentially weighted moving average of a series using vectorized operations.

    :param series: Input series for which the EWMA needs to be calculated
    :param halflife: Halflife parameter for the EWMA calculation (default is 30)

    :return: The exponentially weighted moving average of the input series
    """

    alpha = 1 - np.exp(-np.log(2) / halflife)
    alpha_rev = 1 - alpha
    n = series.shape[0]
    pows = alpha_rev ** (np.arange(n + 1))
    scale_arr = 1 / pows[:-1]
    offset = series[0] * pows[1:]
    pw0 = alpha * alpha_rev ** (n - 1)
    mult = series * pw0 * scale_arr
    cumsums = mult.cumsum()
    out = offset + cumsums * scale_arr[::-1]
    return out


def ewma_smooth(
    series: np.ndarray,
    t_obs: np.ndarray,
    t_interp: np.ndarray,
    t_out: np.ndarray,
    t_win: int = 90,
    sigma: int = 3,
    order: int | None = 3,
) -> np.ndarray:

    """
    Calculates an exponentially weighted moving average (EWMA) of a series at specific time points.

    :param series: Input series to be smoothed
    :param t_obs: Time points of the observed series
    :param t_interp: Time points to interpolate the series at
    :param t_out: Time points to return the smoothed series at
    :param t_win: Smoothing window size (default is 90)
    :param halflife: Exponential decay factor (default is 90)

    :return: The smoothed series at the specified time points
    """
    # t_win = int(t_win/3)
    t_win = 10
    t_obs = t_obs[~np.isnan(series)]
    series = series[~np.isnan(series)]
    try:
        series_smooth = numpy_ewma_vectorized(series, halflife=t_win)
        series_interp = np.interp(t_interp, t_obs, series_smooth)
    except:  # If there is only nan
        return np.zeros(len(t_out))
    return series_interp[t_out]


def gaussian_smooth(
    series: np.ndarray,
    t_obs: np.ndarray,
    t_interp: np.ndarray,
    t_out: np.ndarray,
    t_win: int = 90,
    sigma: int = 3,
    order: int | None = 3,
) -> np.ndarray:

    """
    Perform Gaussian smoothing on a time series data.

    :param series: Input time series data
    :param t_obs: Time observations corresponding to the input data
    :param t_interp: Time points for interpolation
    :param t_out: Time points for the output
    :param t_win: Smoothing window size (default is 90)
    :param sigma: Standard deviation for Gaussian kernel (default is 3)
    :param order: Order of the smoothing function (default is 3)

    :return:The smoothed time series data at the specified output time points
    """

    t_obs = t_obs[~np.isnan(series)]
    series = series[~np.isnan(series)]
    try:
        # noinspection PyTypeChecker
        # series = median_filter(series, size=5, mode='reflect', axes=0)
        series_interp = np.interp(t_interp, t_obs, series)
        series_smooth = gaussian_filter1d(series_interp, sigma, mode="reflect", truncate=4.0, radius=t_win)
        return series_smooth[t_out]
    except:
        return np.zeros(len(t_out))


import numpy as np


def non_uniform_savgol(x, y, window, polynom):
    """
    Applies a Savitzky-Golay filter to y with non-uniform spacing
    as defined in x

    This is based on https://dsp.stackexchange.com/questions/1676/savitzky-golay-smoothing-filter-for-not-equally-spaced-data
    The borders are interpolated like scipy.signal.savgol_filter would do

    Parameters
    ----------
    x : array_like
        List of floats representing the x values of the data
    y : array_like
        List of floats representing the y values. Must have same length
        as x
    window : int (odd)
        Window length of datapoints. Must be odd and smaller than x
    polynom : int
        The order of polynom used. Must be smaller than the window size

    Returns
    -------
    np.array of float
        The smoothed y values
    """
    if len(x) != len(y):
        raise ValueError('"x" and "y" must be of the same size')

    if len(x) < window:
        raise ValueError("The data size must be larger than the window size")

    if type(window) is not int:
        raise TypeError('"window" must be an integer')

    if window % 2 == 0:
        raise ValueError('The "window" must be an odd integer')

    if type(polynom) is not int:
        raise TypeError('"polynom" must be an integer')

    if polynom >= window:
        raise ValueError('"polynom" must be less than "window"')

    half_window = window // 2
    polynom += 1

    # Initialize variables
    A = np.empty((window, polynom))  # Matrix
    tA = np.empty((polynom, window))  # Transposed matrix
    t = np.empty(window)  # Local x variables
    y_smoothed = np.full(len(y), np.nan)

    # Start smoothing
    for i in range(half_window, len(x) - half_window, 1):
        # Center a window of x values on x[i]
        for j in range(0, window, 1):
            t[j] = x[i + j - half_window] - x[i]

        # Create the initial matrix A and its transposed form tA
        for j in range(0, window, 1):
            r = 1.0
            for k in range(0, polynom, 1):
                A[j, k] = r
                tA[k, j] = r
                r *= t[j]

        # Multiply the two matrices
        tAA = np.matmul(tA, A)

        # Invert the product of the matrices
        tAA = np.linalg.inv(tAA)

        # Calculate the pseudoinverse of the design matrix
        coeffs = np.matmul(tAA, tA)

        # Calculate c0 which is also the y value for y[i]
        y_smoothed[i] = 0
        for j in range(0, window, 1):
            y_smoothed[i] += coeffs[0, j] * y[i + j - half_window]

        # If at the end or beginning, store all coefficients for the polynom
        if i == half_window:
            first_coeffs = np.zeros(polynom)
            for j in range(0, window, 1):
                for k in range(polynom):
                    first_coeffs[k] += coeffs[k, j] * y[j]
        elif i == len(x) - half_window - 1:
            last_coeffs = np.zeros(polynom)
            for j in range(0, window, 1):
                for k in range(polynom):
                    last_coeffs[k] += coeffs[k, j] * y[len(y) - window + j]

    # Interpolate the result at the left border
    for i in range(0, half_window, 1):
        y_smoothed[i] = 0
        x_i = 1
        for j in range(0, polynom, 1):
            y_smoothed[i] += first_coeffs[j] * x_i
            x_i *= x[i] - x[half_window]

    # Interpolate the result at the right border
    for i in range(len(x) - half_window, len(x), 1):
        y_smoothed[i] = 0
        x_i = 1
        for j in range(0, polynom, 1):
            y_smoothed[i] += last_coeffs[j] * x_i
            x_i *= x[i] - x[-half_window - 1]

    return y_smoothed





def lowess_smooth(
    series: np.ndarray,
    t_obs: np.ndarray,
    t_interp: np.ndarray,
    t_out: np.ndarray,
    t_win: int = 90,
    sigma: int = 3,
    order: int | None = 3,
) -> np.ndarray:

    try:
        t_win = 60
        frac = t_win / len(t_interp)

        not_nan = ~np.isnan(series)
        series, t_obs = series[not_nan], t_obs[not_nan]
        series_smooth = lowess(series, t_obs, frac=frac, return_sorted=False)
        series_interp = np.interp(t_interp, t_obs, series_smooth)
        return series_interp[t_out]
    except:
        return np.zeros(len(t_out))

import numpy as np
from sklearn.decomposition import FastICA


def ica_denoise(
    series: np.ndarray,
    t_obs: np.ndarray,
    t_interp: np.ndarray,
    t_out: np.ndarray,
    t_win: int = 90,
    sigma: int = 3,
    order: int | None = 3,
) -> np.ndarray:
    """
    Perform ICA denoising on a time series data.

    :param series: Input time series data
    :param t_obs: Time observations corresponding to the input data
    :param t_interp: Time points for interpolation
    :param t_out: Time points for the output
    :param n_components: Number of ICA components to use (default is 1)

    :return: The denoised time series data at the specified output time points
    """

    # Remove NaN values
    valid_indices = ~np.isnan(series)
    t_obs = t_obs[valid_indices]
    series = series[valid_indices]

    try:
        # Interpolate series to uniform time points
        # series_interp = np.interp(t_interp, t_obs, series)

        # # Reshape for ICA
        # series_interp_reshaped = series_interp.reshape(-1, 1)

        # Apply ICA
        ica = FastICA(n_components=2)
        data_ica = ica.fit_transform(np.column_stack((series, t_obs)))

        # Inverse transform to get denoised series
        data_denoised = ica.inverse_transform(data_ica)

        # Flatten the denoised series
        # series_denoised_flat = series_denoised.flatten()

        # Interpolate to get values at the desired output time points
        denoised_output = np.interp(t_interp, t_obs, data_denoised[:, 0])
        # denoised_output = np.interp(t_out, t_interp, series_denoised_flat)

        return denoised_output[t_out]
    except Exception as e:
        return np.zeros(len(t_out))


#
# def pwlf_smooth(
#     series: np.ndarray,
#     t_obs: np.ndarray,
#     t_interp: np.ndarray,
#     t_out: np.ndarray,
#     t_win: int = 90,
#     sigma: int = 3,
#     order: int | None = 3,
# ) -> np.ndarray:
#
#     t_obs = t_obs[~np.isnan(series)]
#     series = series[~np.isnan(series)]
#
#     try:
#         my_pwlf = pwlf.PiecewiseLinFit(t_obs, series)
#         res = my_pwlf.fitfast(6, pop=3)
#         series_pwlf = my_pwlf.predict(t_obs)
#         residual = series - series_pwlf
#         residual_filt = mz_score_filt(residual, t_obs, axis=0)
#         series_smooth = series_pwlf + residual_filt
#         series_interp = np.interp(t_interp, t_obs, series_smooth)
#         return series_interp[t_out]
#     except:
#         return np.zeros(len(t_out))
#


def bspline_smooth(
    series: np.ndarray,
    t_obs: np.ndarray,
    t_interp: np.ndarray,
    t_out: np.ndarray,
    t_win: int = 90,
    sigma: int = 3,
    order: int | None = 3,
) -> np.ndarray:

    t_obs = t_obs[~np.isnan(series)]
    series = series[~np.isnan(series)]

    try:
        order = 3
        n_knots = len(t_interp) // 90
        knots = np.linspace(t_obs.min(), t_obs.max(), n_knots - order + 1)
        knots = np.concatenate(([t_obs.min()] * order, knots, [t_obs.max()] * order))

        bspline = make_lsq_spline(t_obs, series, knots, order)
        series_smooth = bspline(t_out)
        return series_smooth
    except:
        return np.zeros(len(t_out))

<<<<<<< HEAD
=======

# def alps_smooth(
#     series: np.ndarray,
#     t_obs: np.ndarray,
#     t_interp: np.ndarray,
#     t_out: np.ndarray,
#     t_win: int = 90,
#     sigma: int = 3,
#     order: int | None = 3,
# ) -> np.ndarray:
#
#     t_obs = t_obs[~np.isnan(series)]
#     series = series[~np.isnan(series)]
#     try:
#         data, out = Outlier(np.column_stack((series, t_obs)), thresh1=3, thresh2=1.5)
#         series_smooth, t_obs_smooth = data[:,0], data[:,1]
#         series_interp = np.interp(t_interp, t_obs_smooth, series_smooth)
#         series_smooth = savgol_filter(series_interp, window_length=90, polyorder=order, axis=-1)
#
#         return series_smooth[t_out]
#     except:
#         return np.zeros(len(t_out))


>>>>>>> 4adb2376
def smoothing_cubic_spline_smooth(
    series: np.ndarray,
    t_obs: np.ndarray,
    t_interp: np.ndarray,
    t_out: np.ndarray,
    t_win: int = 90,
    sigma: int = 3,
    order: int | None = 3,
) -> np.ndarray:

    """
    Calculate a smoothed series using median filtering.

    :param series: The input series to be smoothed
    :param t_obs: The time observations corresponding to the input series
    :param t_interp: The time values for interpolation
    :param t_out: The time values for the output series
    :param t_win: Smoothing window size (default is 90)

    :return:The smoothed series corresponding to the output time values t_out
    """
    from scipy.interpolate import BSpline, splrep

    t_obs = t_obs[~np.isnan(series)]
    series = series[~np.isnan(series)]
    try:
        # #Without outliers detetection option 1
        # smoothing_spline = splrep(t_obs, series, s=len(t_obs)*100)
        # series_interp = BSpline(*smoothing_spline,extrapolate=False)(t_out)

        # #Without outliers detetection option 2, this one seems worst
        # from scipy.interpolate import make_smoothing_spline
        # smoothing_spline = make_smoothing_spline(t_obs, series)
        # series_interp = smoothing_spline(t_out)

        # With outliers detetection
        smoothing_spline = splrep(t_obs, series, s=len(t_obs)*100)
        series_interp = BSpline(*smoothing_spline, extrapolate=False)(t_obs)
        t_obs_filtered = t_obs[abs(series_interp - series) / series_interp * 100 < 50]
        series_filtered = series[abs(series_interp - series) / series_interp * 100 < 50]
        smoothing_spline = splrep(t_obs_filtered, series_filtered, s=len(t_obs_filtered)*100)
        series_interp = BSpline(*smoothing_spline, extrapolate=False)(t_out)

        # noinspection PyTypeChecker
        # series_smooth = median_filter(series_interp, size=t_win, mode="reflect", axes=0)
    except:
        print("Error in smoothing spline")
        return np.zeros(len(t_out))

    return series_interp


def ridge_regression_smooth(
    series: np.ndarray,
    t_obs: np.ndarray,
    t_interp: np.ndarray,
    t_out: np.ndarray,
    t_win: int = 90,
    sigma: int = 3,
    order: int | None = 3,
) -> np.ndarray:

    """
    Calculate a smoothed series using median filtering.

    :param series: The input series to be smoothed
    :param t_obs: The time observations corresponding to the input series
    :param t_interp: The time values for interpolation
    :param t_out: The time values for the output series
    :param t_win: Smoothing window size (default is 90)

    :return:The smoothed series corresponding to the output time values t_out
    """
    from sklearn.kernel_ridge import KernelRidge
    from sklearn.metrics import mean_squared_error
    from sklearn.model_selection import GridSearchCV

    t_obs = t_obs[~np.isnan(series)]
    series = series[~np.isnan(series)]
    try:
        # search for the best parameters
        param_grid = {
            "alpha": [1e-3, 1e-2, 1e-1, 1, 10, 100],
            "gamma": np.logspace(-2, 2, 5),  # [0.01, 0.1, 1, 10, 100]
        }
        krr = KernelRidge(kernel="rbf")

        grid_search = GridSearchCV(krr, param_grid, cv=5, scoring="neg_mean_squared_error")
        grid_search.fit(t_obs.reshape(-1, 1), series.reshape(-1, 1))

        # Extract the best parameters
        best_alpha = grid_search.best_params_["alpha"]
        best_gamma = grid_search.best_params_["gamma"]

        print(best_alpha, best_gamma)
        krr = KernelRidge(kernel="rbf", alpha=best_alpha, gamma=best_gamma)
        # Fit the model
        krr.fit(t_obs.reshape(-1, 1), series.reshape(-1, 1))
        series_interp = krr.predict(t_out.reshape(-1, 1))

    except:
        print("Error in smoothing spline")
        return np.zeros(len(t_out))

    return series_interp.ravel()


def median_smooth(
    series: np.ndarray,
    t_obs: np.ndarray,
    t_interp: np.ndarray,
    t_out: np.ndarray,
    t_win: int = 90,
    sigma: int = 3,
    order: int | None = 3,
) -> np.ndarray:

    """
    Calculate a smoothed series using median filtering.

    :param series: The input series to be smoothed
    :param t_obs: The time observations corresponding to the input series
    :param t_interp: The time values for interpolation
    :param t_out: The time values for the output series
    :param t_win: Smoothing window size (default is 90)

    :return:The smoothed series corresponding to the output time values t_out
    """

    t_obs = t_obs[~np.isnan(series)]
    series = series[~np.isnan(series)]
    try:
        series_interp = np.interp(t_interp, t_obs, series)
        # noinspection PyTypeChecker
        series_smooth = median_filter(series_interp, size=t_win, mode="reflect", axes=0)
    except:
        return np.zeros(len(t_out))

    return series_smooth[t_out]

def savgol_smooth(
    series: np.ndarray,
    t_obs: np.ndarray,
    t_interp: np.ndarray,
    t_out: np.ndarray,
    t_win: int = 90,
    sigma: int = 3,
    order: int | None = 3,
) -> np.ndarray:

    """
    Perform Savitzky-Golay smoothing on a time series.

    :param series: Input time series to be smoothed
    :param t_obs: Observed time points corresponding to the input series
    :param t_interp: Time points for interpolation
    :param t_out: Time points to extract the smoothed values for
    :param t_win: Smoothing window size (default is 90)
    :param order: Order of the polynomial used in the smoothing (default is 3)

    :return: The smoothed time series at the specified output time points
    """
    t_obs = t_obs[~np.isnan(series)]
    series = series[~np.isnan(series)]
    #
    # from scipy.signal import savgol_filter
    # from scipy.interpolate import CubicSpline
    #
    # smoothed_series = savgol_filter(series, window_length=t_win, polyorder=order)
    # series_interp = np.interp( t_interp, t_obs, smoothed_series)
    #
    # return series_interp[t_out]
    try:
        series_interp = np.interp(t_interp, t_obs, series)
        series_smooth = savgol_filter(series_interp, window_length=t_win, polyorder=order, axis=-1)
    except:
        return np.zeros(len(t_out))

    return series_smooth[t_out]

def savgol_smooth_reverse(
    series: np.ndarray,
    t_obs: np.ndarray,
    t_interp: np.ndarray,
    t_out: np.ndarray,
    t_win: int = 90,
    sigma: int = 3,
    order: int | None = 3,
) -> np.ndarray:

    """
    Perform Savitzky-Golay smoothing on a time series.

    :param series: Input time series to be smoothed
    :param t_obs: Observed time points corresponding to the input series
    :param t_interp: Time points for interpolation
    :param t_out: Time points to extract the smoothed values for
    :param t_win: Smoothing window size (default is 90)
    :param order: Order of the polynomial used in the smoothing (default is 3)

    :return: The smoothed time series at the specified output time points
    """
    t_win = 20
    t_obs = t_obs[~np.isnan(series)]
    series = series[~np.isnan(series)]

    from scipy.signal import savgol_filter
    from scipy.interpolate import CubicSpline

    smoothed_series = savgol_filter(series, window_length=t_win, polyorder=order)
    series_interp = np.interp( t_interp, t_obs, smoothed_series)

    return series_interp[t_out]
    # try:
    #     series_interp = np.interp(t_interp, t_obs, series)
    #     series_smooth = savgol_filter(series_interp, window_length=t_win, polyorder=order, axis=-1)
    # except:
    #     return np.zeros(len(t_out))
    #
    # return series_smooth[t_out]

def kalman_smooth(
    series: np.ndarray,
    t_obs: np.ndarray,
    t_interp: np.ndarray,
    t_out: np.ndarray,
    t_win: int = 90,
    sigma: int = 3,
    order: int | None = 3,
) -> np.ndarray:

    """
    Perform Savitzky-Golay smoothing on a time series.

    :param series: Input time series to be smoothed
    :param t_obs: Observed time points corresponding to the input series
    :param t_interp: Time points for interpolation
    :param t_out: Time points to extract the smoothed values for
    :param t_win: Smoothing window size (default is 90)
    :param order: Order of the polynomial used in the smoothing (default is 3)

    :return: The smoothed time series at the specified output time points
    """
    t_win = int(t_win/3)
    t_obs = t_obs[~np.isnan(series)]
    series = series[~np.isnan(series)]

    kf = KalmanFilter(initial_state_mean=series[0], n_dim_obs=1)
    smoothed_series, _ = kf.smooth(series)
    series_interp = np.interp(t_interp, t_obs, smoothed_series.reshape(-1))
    return series_interp[t_out]


def savgol_non_uniform_smooth(
    series: np.ndarray,
    t_obs: np.ndarray,
    t_interp: np.ndarray,
    t_out: np.ndarray,
    t_win: int = 90,
    sigma: int = 3,
    order: int | None = 3,
) -> np.ndarray:

    """
    Perform Savitzky-Golay smoothing on a time series.

    :param series: Input time series to be smoothed
    :param t_obs: Observed time points corresponding to the input series
    :param t_interp: Time points for interpolation
    :param t_out: Time points to extract the smoothed values for
    :param t_win: Smoothing window size (default is 90)
    :param order: Order of the polynomial used in the smoothing (default is 3)

    :return: The smoothed time series at the specified output time points
    """

    t_obs = t_obs[~np.isnan(series)]
    series = series[~np.isnan(series)]
    try:
        series_smooth = non_uniform_savgol(t_obs, series, window=t_win, polynom=3)
        # series_smooth = np.interp(t_interp, t_obs, series_smooth)
        series_interp = np.interp(t_interp, t_obs, series_smooth)
        # series_smooth = savgol_filter(series_interp, window_length=9, polyorder=order, axis=-1)
    # except:
    #     return np.zeros(len(t_out))
    # return series_smooth[t_out]
    except:
        return np.zeros(len(t_out))
    return series_interp[t_out]


def dask_smooth(
    dask_array: np.ndarray,
    t_obs: np.ndarray,
    t_interp: np.ndarray,
    t_out: np.ndarray,
    filt_func: str = gaussian_smooth,
    t_win: int = 90,
    sigma: int = 3,
    order: int = 3,
    axis: int = 2,
) -> da.array:

    """
    Apply smoothing to the input Dask array along the specified axis using the specified method.

    :param dask_array: Input Dask array to be smoothed.
    :param t_obs: Array of observation times corresponding to the input dask_array.
    :param t_interp: Array of times at which to interpolate the data.
    :param t_out: Array of times at which to output the smoothed data.
    :param filt_func: Smoothing method to be used ("gaussian", "emwa", "median", "savgol") (default is "gaussian")
    :param t_win: Smoothing window size (default is 90)
    :param sigma: Standard deviation for Gaussian smoothing (default is 3)
    :param order : Order of the smoothing function (default is 3)
    :param axis: Axis along which to apply the smoothing.

    :return: A Dask array containing the smoothed data.
    """

    # TODO : using scipy.interpolate instead of np.interp to do it for one chunk?
    # But it could be slow and memory intensive

    return da.from_array(
        np.apply_along_axis(
            filt_func,
            axis,
            dask_array,
            t_obs=t_obs,
            t_interp=t_interp,
            t_out=t_out,
            t_win=t_win,
            sigma=sigma,
            order=order,
        )
    )


def dask_smooth_wrapper(
    dask_array: da.array,
    dates: xr.DataArray,
    t_out: np.ndarray,
    smooth_method: str = "gaussian",
    t_win: int = 90,
    sigma: int = 3,
    order: int = 3,
    axis: int = 2,
):

    """
    A function that wraps a Dask array to apply a smoothing function.

    :param dask_array: Dask array to be smoothed
    :param dates: Array of the central dates of the data
    :param t_out: Output timestamps for the smoothed array
    :param smooth_method: Smoothing method to be used ("gaussian", "emwa", "median", "savgol") (default is "gaussian")
    :param t_win: Smoothing window size (default is 90)
    :param sigma: Standard deviation for Gaussian smoothing (default is 3)
    :param order: Order of the smoothing function (default is 3)
    :param axis: Axis along which smoothing is applied (default is 2)

    :return: Smoothed dask array with specified parameters.
    """

    # Conversion of the mid_date of the observations into numerical values
    # It corresponds to the difference between each mid_date and the minimal date, in days
    t_obs = (dates.data - dates.data.min()).astype("timedelta64[D]").astype("float64")

    if t_out.dtype == "datetime64[ns]":  # Convert ns to days
        t_out = (t_out - dates.data.min()).astype("timedelta64[D]").astype("int")
    if t_out.min() < 0:
        t_obs = t_obs - t_out.min()  # Ensure the output time points are within the range of interpolated points
        t_out = t_out - t_out.min()

    # Some mid_date could be exactly the same, this will raise error latter
    # Therefore we add very small values to it
    while np.unique(t_obs).size < t_obs.size:
        t_obs += np.random.uniform(
            low=0.01, high=0.09, size=t_obs.shape
        )  # Add a small value to make it unique, in case of non-monotonic time point
    t_obs.sort()

    t_interp = np.arange(
        0, int(max(t_obs.max(), t_out.max()) + 1), 1
    )  # Time stamps for interpolated velocity, here every day

    # Apply a kernel on the observations to get a time series with a temporal sampling specified by t_interp
<<<<<<< HEAD
    filt_func = {"gaussian": gaussian_smooth, "ewma": ewma_smooth, "median": median_smooth, "savgol": savgol_smooth, 
                 "ICA": ica_denoise, "lowess": lowess_smooth, "pwlf": pwlf_smooth, "bspline": bspline_smooth, "savgol_non_uniform": savgol_non_uniform_smooth,'smoothing_spline':smoothing_cubic_spline_smooth,'ridge_regression':ridge_regression_smooth}

=======
    filt_func = {
        "gaussian": gaussian_smooth,
        "ewma": ewma_smooth,
        "median": median_smooth,
        "savgol": savgol_smooth,
        "savgol_reverse": savgol_smooth_reverse,
        "ICA": ica_denoise,
        "bspline": bspline_smooth,
        "savgol_non_uniform": savgol_non_uniform_smooth,
        "smoothing_spline": smoothing_cubic_spline_smooth,
        "ridge_regression": ridge_regression_smooth,"lowess": lowess_smooth, "kalman":kalman_smooth, "ewma":ewma_smooth
    }

    # filt_func = {
    #     "gaussian": gaussian_smooth,
    #     "ewma": ewma_smooth,
    #     "median": median_smooth,
    #     "savgol": savgol_smooth,
    #     "ICA": ica_denoise,
    #     "lowess": lowess_smooth,
    #     "pwlf": pwlf_smooth,
    #     "bspline": bspline_smooth,
    #     "alps": alps_smooth,
    #     "savgol_non_uniform": savgol_non_uniform_smooth,
    #     "smoothing_spline": smoothing_cubic_spline_smooth,
    #     "ridge_regression": ridge_regression_smooth,
    # }
>>>>>>> 4adb2376
    da_smooth = dask_array.map_blocks(
        dask_smooth,
        filt_func=filt_func[smooth_method],
        t_obs=t_obs,
        t_interp=t_interp,
        t_out=t_out,
        t_win=t_win,
        sigma=sigma,
        order=order,
        axis=axis,
        dtype=dask_array.dtype,
    )

    return da_smooth


def z_score_filt(obs: da.array, z_thres: int = 2, axis: int = 2):

    """
    Remove the observations if it is 3 time the standard deviation from the average of observations over this pixel
    :param obs: cube data to filter
    :param z_thres: threshold to remove observations, if the absolute zscore is higher than this threshold (default is 3)
    :param axis: axis on which to perform the zscore computation
    :return: boolean mask
    """

    mean = np.nanmean(obs, axis=axis, keepdims=True)
    std_dev = np.nanstd(obs, axis=axis, keepdims=True)

    z_scores = (obs - mean) / std_dev
    inlier_flag = np.abs(z_scores) < z_thres

    return inlier_flag


def mz_score_filt(obs: da.array, mz_thres: int = 3.5, axis: int = 2):

    """
    Remove the observations if it is 3 time the MAD from the median of observations over this pixel
    :param obs: cube data to filter
    :param mz_thres: threshold to remove observations, if the absolute zscore is higher than this threshold (default is 3)
    :param axis: axis on which to perform the zscore computation
    :return: boolean mask
    """

    med = np.nanmedian(obs, axis=axis, keepdims=True)
    mad = np.nanmedian(abs(obs - med), axis=axis, keepdims=True)

    # mad = median_abs_deviation(obs, axis=axis)

    mz_scores = 0.6745 * (obs - med) / mad
    inlier_flag = np.abs(mz_scores) < mz_thres

    return inlier_flag


def NVVC_angle_filt(
    obs_cpx: np.array, vvc_thres: float = 0.1, angle_thres: int = 45, z_thres: int = 2, axis: int = 2
) -> (np.array):

    """
    Combine angle filter and zscore
    If the VVC is lower than a given threshold, outliers are filtered out according to the zscore, else to the median angle filter,
    i.e. pixels are filtered out if the angle with the observation is angle_thres away from the median vector
    :param obs_cpx: cube data to filter
    :param vvc_thres: threshold to combine zscore and median_angle filter
    :param angle_thres:  threshold to remove observations, remove the observation if it is angle_thres away from the median vector
    :param z_thres: threshold to remove observations, if the absolute zscore is higher than this threshold (default is 3)
    :param axis: axis on which to perform the zscore computation
    :return: boolean mask
    """

    vx, vy = np.real(obs_cpx), np.imag(obs_cpx)
    vx_mean = np.nanmedian(vx, axis=axis, keepdims=True)
    vy_mean = np.nanmedian(vy, axis=axis, keepdims=True)
    mean_magnitude = np.hypot(vx_mean, vy_mean)  # compute the averaged norm of the observations

    velo_magnitude = np.hypot(vx, vy)  # compute the norm of each observations
    x_component = np.nansum(vx / velo_magnitude, axis=axis)
    y_component = np.nansum(vy / velo_magnitude, axis=axis)

    nz = velo_magnitude.shape[axis]
    VVC = (
        np.hypot(x_component, y_component) / nz
    )  # velocity coherence as defined in   Charrier, L., Yan, Y., Colin Koeniguer, E., Mouginot, J., Millan, R., & Trouvé, E. (2022). Fusion of multi-temporal and multi-sensor ice velocity observations.
    # ISPRS annals of the photogrammetry, remote sensing and spatial information sciences, 3, 311-318.
    VVC = np.expand_dims(VVC, axis=axis)

    vvc_cond = VVC > vvc_thres

    dot_product = vx_mean * vx + vy_mean * vy

    angle_filter = dot_product / (mean_magnitude * velo_magnitude) > np.cos(angle_thres * np.pi / 180)

    inlier_flag = np.where(vvc_cond, angle_filter, z_score_filt(velo_magnitude, z_thres=z_thres, axis=axis))

    return inlier_flag


def NVVC_angle_mzscore_filt(
    obs_cpx: np.array, vvc_thres: float = 0.1, angle_thres: int = 45, mz_thres: int = 3.5, axis: int = 2
) -> (np.array):

    """
    Combine angle filter and zscore
    If the VVC is lower than a given threshold, outliers are filtered out according to the zscore, else to the median angle filter,
    i.e. pixels are filtered out if the angle with the observation is angle_thres away from the median vector
    :param obs_cpx: cube data to filter
    :param vvc_thres: threshold to combine zscore and median_angle filter
    :param angle_thres:  threshold to remove observations, remove the observation if it is angle_thres away from the median vector
    :param mz_thres: threshold to remove observations, if the absolute zscore is higher than this threshold (default is 3)
    :param axis: axis on which to perform the zscore computation
    :return: boolean mask
    """

    vx, vy = np.real(obs_cpx), np.imag(obs_cpx)
    vx_mean = np.nanmedian(vx, axis=axis, keepdims=True)
    vy_mean = np.nanmedian(vy, axis=axis, keepdims=True)
    mean_magnitude = np.hypot(vx_mean, vy_mean)  # compute the averaged norm of the observations

    velo_magnitude = np.hypot(vx, vy)  # compute the norm of each observations
    x_component = np.nansum(vx / velo_magnitude, axis=axis)
    y_component = np.nansum(vy / velo_magnitude, axis=axis)

    nz = velo_magnitude.shape[axis]
    VVC = (
        np.hypot(x_component, y_component) / nz
    )  # velocity coherence as defined in   Charrier, L., Yan, Y., Colin Koeniguer, E., Mouginot, J., Millan, R., & Trouvé, E. (2022). Fusion of multi-temporal and multi-sensor ice velocity observations.
    # ISPRS annals of the photogrammetry, remote sensing and spatial information sciences, 3, 311-318.
    VVC = np.expand_dims(VVC, axis=axis)

    vvc_cond = VVC > vvc_thres

    dot_product = vx_mean * vx + vy_mean * vy

    angle_filter = dot_product / (mean_magnitude * velo_magnitude) > np.cos(angle_thres * np.pi / 180)

    inlier_flag = np.where(vvc_cond, angle_filter, mz_score_filt(velo_magnitude, mz_thres=mz_thres, axis=axis))

    return inlier_flag


def topo_angle_filt(
    obs_cpx: xr.DataArray,
    slope: xr.DataArray,
    aspect: xr.DataArray,
    angle_thres: int = 45,
    mz_thres: int = 3.5,
    axis: int = 2,
) -> da.array:

    """
    Remove the observations if it is angle_thres away from the topographic gradient
    Combine this filter based on the aspect with a filter based on the zscore only if the slope is lower than 3
    :param obs_cpx: cube data to filter
    :param slope: slope data
    :param aspect: aspect data
    :param angle_thres: threshold to remove observations, remove the observation if it is angle_thres away from the median vector
    :param axis: axis on which to perform the zscore computation
    :return: boolean mask
    """

    vx, vy = np.real(obs_cpx), np.imag(obs_cpx)
    velo_magnitude = np.hypot(vx, vy)  # compute the norm of each observations

    angle_rad = np.arctan2(vx, vy)

    flow_direction = (np.rad2deg(angle_rad) + 360) % 360

    aspect_diff = np.abs((flow_direction - aspect + 180) % 360 - 180)

    aspect_filter = aspect_diff < angle_thres

    # combine a filter based on the aspect and a filter based on the zscore only if the slope is lower than 3
    slope_cond = slope > 3
    slope_filter = np.where(slope_cond, True, mz_score_filt(velo_magnitude, mz_thres=mz_thres, axis=axis))

    inlier_flag = np.logical_and(slope_filter, aspect_filter.data)

    return xr.DataArray(inlier_flag, dims=obs_cpx.dims, coords=obs_cpx.coords)


def flow_angle_filt(
    obs_cpx: xr.DataArray,
    direction: xr.DataArray,
    angle_thres: int = 45,
    z_thres: int = 3,
    axis: int = 2,
) -> da.array:
    """
    Remove the observations if it is angle_thres away from the given flow direction
    Combine this filter based on the aspect with a filter based on the zscore only if the 4/5 of the observations slower than 5 m/y
    :param obs_cpx: cube data to filter
    :param direction: given flow direction
    :param angle_thres: threshold to remove observations, remove the observation if it is angle_thres away from the median vector
    :param axis: axis on which to perform the zscore computation
    :return: boolean mask
    """
    vx, vy = np.real(obs_cpx), np.imag(obs_cpx)
    velo_magnitude = np.hypot(vx, vy)  # compute the norm of each observations

    angle_rad = np.arctan2(vx, vy)

    flow_direction = (np.rad2deg(angle_rad) + 360) % 360

    direction_diff = np.abs((flow_direction - direction + 180) % 360 - 180)

    angle_filter = direction_diff < angle_thres

    # if 1/5 of the observations larger than 5 m/y, then consider it as moving area
    # valid_and_greater_than_10 = (~np.isnan(velo_magnitude)) & (velo_magnitude > 5)
    # bis_ratio = np.sum(valid_and_greater_than_10, axis=2) / np.sum(~np.isnan(velo_magnitude), axis=2)
    # bis_cond = bis_ratio.values[:, :, np.newaxis] > 0.2

    # mag_filter = np.where(bis_cond , True, z_score_filt(velo_magnitude, z_thres=z_thres, axis=axis))
    # angle_filter[np.expand_dims(np.isnan(direction), axis=2)] = True
    angle_filter = angle_filter.where(
        ~np.isnan(direction), True
    )  # change the stable area to true in case of all invalid data
    mag_filter = np.where(~np.isnan(direction), True, z_score_filt(velo_magnitude, z_thres=z_thres, axis=axis))
    inlier_flag = np.logical_and(mag_filter, angle_filter.data)

    return xr.DataArray(inlier_flag, dims=obs_cpx.dims, coords=obs_cpx.coords)


def median_magnitude_filt(obs_cpx: np.array, median_magnitude_thres: int = 3, axis: int = 2):

    """
    Remove the observation if it median_magnitude_thres times bigger than the mean velocity at pixel, or if it is
    1/median_magnitude_thres times smaller than the mean velocity at pixel

    :param obs_cpx: [np array] --- Cube data to filter (complex where the real part is vx and the imaginary part is vy)
    :param median_magnitude_thres: [int] [default is 3] --- Position of the threshold relatively to the mean velocity at pixel
    :param axis: [int] [default is 2] --- Axis on which the threshold should be applied (default is the time axis)

    :return inlier_flag: [np array] --- Boolean mask of the size of vx (and vy)
    """

    vv = np.abs(obs_cpx)
    mean_magnitude = np.nanmedian(vv, axis=axis, keepdims=True)

    inlier_flag = np.where(
        (vv > mean_magnitude / median_magnitude_thres) & (vv < mean_magnitude * median_magnitude_thres), True, False
    )

    return inlier_flag


def median_angle_filt(obs_cpx: np.array, angle_thres: int = 45, axis: int = 2):

    """
    Remove the observation if it is angle_thres away from the median vector
    :param obs_cpx: cube data to filter
    :param angle_thres: threshold to remove observations, remove the observation if it is angle_thres away from the median vector
    :param axis: axis on which to perform the zscore computation
    :return: boolean mask
    """

    vx, vy = np.real(obs_cpx), np.imag(obs_cpx)

    vx_mean = np.nanmedian(vx, axis=axis, keepdims=True)
    vy_mean = np.nanmedian(vy, axis=axis, keepdims=True)

    mean_magnitude = np.hypot(vx_mean, vy_mean)
    velo_magnitude = np.hypot(vx, vy)

    dot_product = vx_mean * vx + vy_mean * vy
    angle_filter = dot_product / (mean_magnitude * velo_magnitude) > np.cos(angle_thres * np.pi / 180)

    bis_cond = mean_magnitude > 10
    inlier_flag = np.where(bis_cond, angle_filter, z_score_filt(velo_magnitude, z_thres=3, axis=axis))

    return inlier_flag


def dask_filt_warpper(
    da_vx: xr.DataArray,
    da_vy: xr.DataArray,
    filt_method: str = "median_angle",
    vvc_thres: float = 0.3,
    angle_thres: int = 45,
    z_thres: int = 2,
    mz_thres=3.5,
    magnitude_thres: int = 1000,
    median_magnitude_thres=3,
    error_thres: int = 100,
    slope: xr.Dataset = None,
    aspect: xr.Dataset = None,
    direction: xr.Dataset = None,
    axis: int = 2,
):
    """

    :param da_vx: vx observations
    :param da_vy: vy observations
    :param filt_method: filtering method
    :param vvc_thres: threshold to combine zscore and median_angle filter
    :param angle_thres: threshold to remove observations, remove the observation if it is angle_thres away from the median vector
    :param z_thres: threshold to remove observations, if the absolute zscore is higher than this threshold (default is 2)
    :param mz_thres: threshold to remove observations, if the absolute mzscore is higher than this threshold (default is 3.5)
    :param magnitude_thres: threshold to remove observations, if the magnitude is higher than this threshold (default is 1000)
    :param error_thres: threshold to remove observations, if the magnitude is higher than this threshold (default is 100)
    :param axis: axis on which to perform the zscore computation (default is 2)
    :return:
    """

    if filt_method == "median_angle":  # delete according to a threshold in angle between observations and median vector
        obs_arr = da_vx.data + 1j * da_vy.data
        inlier_mask = obs_arr.map_blocks(median_angle_filt, angle_thres=angle_thres, axis=axis, dtype=obs_arr.dtype)

    elif filt_method == "vvc_angle":  # combination between z_score and median_angle
        obs_arr = da_vx.data + 1j * da_vy.data
        inlier_mask = obs_arr.map_blocks(
            NVVC_angle_filt, vvc_thres=vvc_thres, angle_thres=angle_thres, axis=axis, dtype=obs_arr.dtype
        )

    elif filt_method == "vvc_angle_mzscore":  # combination between z_score and median_angle
        obs_arr = da_vx.data + 1j * da_vy.data
        inlier_mask = obs_arr.map_blocks(
            NVVC_angle_mzscore_filt,
            vvc_thres=vvc_thres,
            angle_thres=angle_thres,
            mz_thres=mz_thres,
            axis=axis,
            dtype=obs_arr.dtype,
        )

    elif filt_method == "z_score":  # threshold according to the zscore
        inlier_mask_vx = da_vx.data.map_blocks(z_score_filt, z_thres=z_thres, axis=axis, dtype=da_vx.dtype)
        inlier_mask_vy = da_vy.data.map_blocks(z_score_filt, z_thres=z_thres, axis=axis, dtype=da_vy.dtype)
        inlier_mask = np.logical_and(inlier_mask_vx, inlier_mask_vy)

    elif filt_method == "mz_score":  # threshold according to the zscore
        inlier_mask_vx = da_vx.data.map_blocks(mz_score_filt, mz_thres=mz_thres, axis=axis, dtype=da_vx.dtype)
        inlier_mask_vy = da_vy.data.map_blocks(mz_score_filt, mz_thres=mz_thres, axis=axis, dtype=da_vy.dtype)
        inlier_mask = np.logical_and(inlier_mask_vx, inlier_mask_vy)

    elif filt_method == "magnitude":  # delete according to a threshold in magnitude
        obs_arr = np.hypot(da_vx.data, da_vy.data)
        inlier_mask = obs_arr.map_blocks(lambda x: x < magnitude_thres, dtype=obs_arr.dtype)

    elif (
        filt_method == "median_magnitude"
    ):  # the threshold in magnitude is computed relatively to the median of the data
        obs_arr = da_vx.data + 1j * da_vy.data
        inlier_mask = obs_arr.map_blocks(
            median_magnitude_filt, median_magnitude_thres=median_magnitude_thres, axis=axis, dtype=obs_arr.dtype
        )

    elif filt_method == "error":  # delete according to a threshold  in error
        inlier_mask_vx = da_vx.data.map_blocks(lambda x: x < error_thres, dtype=da_vx.dtype)
        inlier_mask_vy = da_vy.data.map_blocks(lambda x: x < error_thres, dtype=da_vy.dtype)
        inlier_mask = np.logical_and(inlier_mask_vx, inlier_mask_vy)

    elif filt_method == "topo_angle":
        obs_arr = da_vx + 1j * da_vy
        _, slope_expanded, aspect_expanded = xr.broadcast(obs_arr, slope["slope"], aspect["aspect"])
        slope_expanded, aspect_expanded = slope_expanded.chunk(obs_arr.chunks), aspect_expanded.chunk(obs_arr.chunks)
        # template = obs_arr['aspect'].transpose('x', 'y').chunk(obs_arr.chunks[0:2])
        inlier_mask = xr.map_blocks(
            topo_angle_filt,
            obs_arr,
            args=(slope_expanded, aspect_expanded),
            template=obs_arr,
            kwargs={"angle_thres": angle_thres, "mz_thres": mz_thres, "axis": axis},
        )
    elif filt_method == "flow_angle":
        obs_arr = da_vx + 1j * da_vy
        _, direction_expanded = xr.broadcast(obs_arr, direction["direction"])
        direction_expanded = direction_expanded.chunk(obs_arr.chunks)
        inlier_mask = xr.map_blocks(
            flow_angle_filt,
            obs_arr,
            args=(direction_expanded,),
            template=obs_arr,
            kwargs={"angle_thres": angle_thres, "z_thres": z_thres, "axis": axis},
        )
    else:
        raise ValueError(
            f"Filtering method should be either 'median_angle', 'vvc_angle', 'topo_angle', 'z_score', 'magnitude', 'median_magnitude' or 'error'."
        )

    return inlier_mask.compute()<|MERGE_RESOLUTION|>--- conflicted
+++ resolved
@@ -18,14 +18,10 @@
 from scipy.ndimage import gaussian_filter1d, median_filter
 from scipy.signal import savgol_filter
 from scipy.stats import median_abs_deviation
-<<<<<<< HEAD
-import pwlf
-from scipy import interpolate
-=======
+
 from pykalman import KalmanFilter
 from statsmodels.nonparametric.smoothers_lowess import lowess
 
->>>>>>> 4adb2376
 # %% ======================================================================== #
 #                             TEMPORAL SMOOTHING                              #
 # =========================================================================%% #
@@ -373,33 +369,6 @@
     except:
         return np.zeros(len(t_out))
 
-<<<<<<< HEAD
-=======
-
-# def alps_smooth(
-#     series: np.ndarray,
-#     t_obs: np.ndarray,
-#     t_interp: np.ndarray,
-#     t_out: np.ndarray,
-#     t_win: int = 90,
-#     sigma: int = 3,
-#     order: int | None = 3,
-# ) -> np.ndarray:
-#
-#     t_obs = t_obs[~np.isnan(series)]
-#     series = series[~np.isnan(series)]
-#     try:
-#         data, out = Outlier(np.column_stack((series, t_obs)), thresh1=3, thresh2=1.5)
-#         series_smooth, t_obs_smooth = data[:,0], data[:,1]
-#         series_interp = np.interp(t_interp, t_obs_smooth, series_smooth)
-#         series_smooth = savgol_filter(series_interp, window_length=90, polyorder=order, axis=-1)
-#
-#         return series_smooth[t_out]
-#     except:
-#         return np.zeros(len(t_out))
-
-
->>>>>>> 4adb2376
 def smoothing_cubic_spline_smooth(
     series: np.ndarray,
     t_obs: np.ndarray,
@@ -786,11 +755,7 @@
     )  # Time stamps for interpolated velocity, here every day
 
     # Apply a kernel on the observations to get a time series with a temporal sampling specified by t_interp
-<<<<<<< HEAD
-    filt_func = {"gaussian": gaussian_smooth, "ewma": ewma_smooth, "median": median_smooth, "savgol": savgol_smooth, 
-                 "ICA": ica_denoise, "lowess": lowess_smooth, "pwlf": pwlf_smooth, "bspline": bspline_smooth, "savgol_non_uniform": savgol_non_uniform_smooth,'smoothing_spline':smoothing_cubic_spline_smooth,'ridge_regression':ridge_regression_smooth}
-
-=======
+
     filt_func = {
         "gaussian": gaussian_smooth,
         "ewma": ewma_smooth,
@@ -803,22 +768,7 @@
         "smoothing_spline": smoothing_cubic_spline_smooth,
         "ridge_regression": ridge_regression_smooth,"lowess": lowess_smooth, "kalman":kalman_smooth, "ewma":ewma_smooth
     }
-
-    # filt_func = {
-    #     "gaussian": gaussian_smooth,
-    #     "ewma": ewma_smooth,
-    #     "median": median_smooth,
-    #     "savgol": savgol_smooth,
-    #     "ICA": ica_denoise,
-    #     "lowess": lowess_smooth,
-    #     "pwlf": pwlf_smooth,
-    #     "bspline": bspline_smooth,
-    #     "alps": alps_smooth,
-    #     "savgol_non_uniform": savgol_non_uniform_smooth,
-    #     "smoothing_spline": smoothing_cubic_spline_smooth,
-    #     "ridge_regression": ridge_regression_smooth,
-    # }
->>>>>>> 4adb2376
+    
     da_smooth = dask_array.map_blocks(
         dask_smooth,
         filt_func=filt_func[smooth_method],
