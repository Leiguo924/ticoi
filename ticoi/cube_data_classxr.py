--- conflicted
+++ resolved
@@ -842,52 +842,16 @@
 
     
     def delete_outliers(self, delete_outliers:str|float,flags:bool=None):
-           """
+        """
         Delete outliers according to a certain criterium
         :param delete_outliers: If int delete all velocities which a quality indicator higher than delete_outliers, if median_filter delete outliers that an angle 45° away from the average vector
         :param flags:
 
         Returns: nothing, but modify self
-<<<<<<< HEAD
-        '''
-        if delete_outliers == "median_angle":
-            vx_mean = self.ds["vx"].median(dim=['mid_date'])
-            vy_mean = self.ds["vy"].median(dim=['mid_date'])
-
-            mean_magnitude = np.sqrt(vx_mean ** 2 + vy_mean ** 2)
-            cube_magnitude = np.sqrt(self.ds["vx"] ** 2 + self.ds["vy"] ** 2)
-
-            # Check if magnitudes are greater than a threshold (tolerance) to avoid division by zero
-            tolerance = 1e-6
-            valid_magnitudes = (cube_magnitude > tolerance).compute()
-
-            # Calculate the dot product of mean velocity vector and individual velocity vectors
-            # cube_bis = self.ds[['vx', 'vy']].where(valid_magnitudes, drop=True)
-            cube_bis = self.ds.where(valid_magnitudes, drop=True)
-            cube_magnitude = np.sqrt(cube_bis["vx"] ** 2 + cube_bis["vy"] ** 2)
-
-            dot_product = (vx_mean * cube_bis["vx"] + vy_mean * cube_bis["vy"])
-
-            # Calculate the angle condition
-            angle_condition = (dot_product / (mean_magnitude * cube_magnitude) > np.sqrt(2) / 2).compute()
-
-            # Apply the angle condition to filter the cube
-            # cube_bis = cube_bis.where(angle_condition, drop=True)
-            if flags is not None:
-                flag_condition = (flags == 0)
-                angle_condition = angle_condition.where(flag_condition['flags'].T, True, False).compute()
-
-            self.ds = cube_bis.where(angle_condition, drop=True).load()
-
-            del cube_magnitude, mean_magnitude, angle_condition, cube_bis
-
-        elif isinstance(delete_outliers, int):
-=======
 
         """
         
         if isinstance(delete_outliers, int):
->>>>>>> 12c5d26c
             self.ds = self.ds.where(
                 (self.ds["errorx"] < delete_outliers)
                 & (self.ds["errory"] < delete_outliers)
