"""
Class object to store and manipulate velocity observation data

Author : Laurane Charrier, Lei Guo, Nathan Lioret
Reference:
    Charrier, L., Yan, Y., Koeniguer, E. C., Leinss, S., & Trouvé, E. (2021). Extraction of velocity time series with an optimal temporal sampling from displacement
    observation networks. IEEE Transactions on Geoscience and Remote Sensing.
    Charrier, L., Yan, Y., Colin Koeniguer, E., Mouginot, J., Millan, R., & Trouvé, E. (2022). Fusion of multi-temporal and multi-sensor ice velocity observations.
    ISPRS annals of the photogrammetry, remote sensing and spatial information sciences, 3, 311-318.
"""

import contextlib
import itertools
import os
import time
import warnings
import dask
import geopandas
import numpy as np
import pandas as pd
import rasterio as rio
import rasterio.enums
import rasterio.warp
import richdem as rd
import contextlib
import xarray as xr
import dask.array as da

from datetime import date
from typing import List, Optional, Union
from dask.array.lib.stride_tricks import sliding_window_view
from dask.diagnostics import ProgressBar
from pyproj import CRS, Proj, Transformer
from rasterio.features import rasterize

from ticoi.filtering_functions import dask_filt_warpper, dask_smooth_wrapper, median_filter
from ticoi.interpolation_functions import reconstruct_common_ref, smooth_results
from ticoi.inversion_functions import construction_dates_range_np
from ticoi.mjd2date import mjd2date

# %% ======================================================================== #
#                              CUBE DATA CLASS                                #
# =========================================================================%% #


class cube_data_class:
    def __init__(self, cube=None, ds=None):

        """
        Initialisation of the main attributes, or copy cube's attributes and ds dataset if given.

        :param cube: [cube_data_class] --- Cube to copy
        :param ds: [xr dataset | None] --- New dataset. If None, copy cube's dataset
        """

        if not isinstance(cube, cube_data_class):
            self.filedir = ""
            self.filename = ""
            self.nx = 250
            self.ny = 250
            self.nz = 0
            self.author = ""
            self.source = ""
            self.ds = xr.Dataset({})
            self.resolution = 50
            self.is_TICO = False

        else:
            self.filedir = cube.filedir
            self.filename = cube.filename
            self.nx = cube.nx
            self.ny = cube.ny
            self.nz = cube.nz
            self.author = cube.author
            self.source = cube.source
            self.ds = cube.ds if ds is None else ds
            self.resolution = cube.resolution
            self.is_TICO = cube.is_TICO

    def update_dimension(self, time_dim: str = "mid_date"):

        """
        Update the attributes corresponding to cube dimensions: nx, ny, and nz

        :param time_dim_name: [str] [default is 'mid_date'] --- Name of the z dimension within the original dataset self.ds
        """

        self.nx = self.ds["x"].sizes["x"]
        self.ny = self.ds["y"].sizes["y"]
        self.nz = self.ds[time_dim].sizes[time_dim]
        if len(self.ds["x"]) != 0 and len(self.ds["y"]) != 0:
            self.resolution = self.ds["x"].values[1] - self.ds["x"].values[0]
        else:
            raise ValueError("Your cube is empty, please check the subset or buffer coordinates you provided")

    def subset(self, proj: str, subset: list):

        """
        Crop the dataset according to 4 coordinates describing a rectangle.

        :param proj: [str] --- EPSG system of the coordinates given in subset
        :param subset: [list] --- A list of 4 float, these values are used to give a subset of the dataset : [xmin, xmax, ymax, ymin]
        """

        if CRS(self.ds.proj4) != CRS(proj):
            transformer = Transformer.from_crs(
                CRS(proj), CRS(self.ds.proj4)
            )  # convert the coordinates from proj to self.ds.proj4
            lon1, lat1 = transformer.transform(subset[2], subset[1])
            lon2, lat2 = transformer.transform(subset[3], subset[1])
            lon3, lat3 = transformer.transform(subset[2], subset[1])
            lon4, lat4 = transformer.transform(subset[3], subset[0])
            self.ds = self.ds.sel(
                x=slice(np.min([lon1, lon2, lon3, lon4]), np.max([lon1, lon2, lon3, lon4])),
                y=slice(np.max([lat1, lat2, lat3, lat4]), np.min([lat1, lat2, lat3, lat4])),
            )
            del lon1, lon2, lon3, lon4, lat1, lat2, lat3, lat4
        else:
            self.ds = self.ds.sel(
                x=slice(np.min([subset[0], subset[1]]), np.max([subset[0], subset[1]])),
                y=slice(np.max([subset[2], subset[3]]), np.min([subset[2], subset[3]])),
            )

        if len(self.ds["x"].values) == 0 and len(self.ds["y"].values) == 0:
            print(f"[Data loading] The given subset is not part of cube {self.filename}")

    def buffer(self, proj: str, buffer: list):

        """
        Crop the dataset around a given pixel, the amount of surroundings pixels kept is given by the buffer.

        :param proj: [str] --- EPSG system of the coordinates given in subset
        :param buffer:  [list] --- A list of 3 float, the first two are the longitude and the latitude of the central point, the last is the buffer size
        """

        if CRS(self.ds.proj4) != CRS(proj):  # Convert the coordinates from proj to self.ds.proj4
            transformer = Transformer.from_crs(CRS(proj), CRS(self.ds.proj4))
            i1, j1 = transformer.transform(buffer[1] + buffer[2], buffer[0] - buffer[2])
            i2, j2 = transformer.transform(buffer[1] - buffer[2], buffer[0] + buffer[2])
            i3, j3 = transformer.transform(buffer[1] + buffer[2], buffer[0] + buffer[2])
            i4, j4 = transformer.transform(buffer[1] - buffer[2], buffer[0] - buffer[2])
            self.ds = self.ds.sel(
                x=slice(np.min([i1, i2, i3, i4]), np.max([i1, i2, i3, i4])),
                y=slice(np.max([j1, j2, j3, j4]), np.min([j1, j2, j3, j4])),
            )
            del i3, i4, j3, j4
        else:
            i1, j1 = buffer[0] - buffer[2], buffer[1] + buffer[2]
            i2, j2 = buffer[0] + buffer[2], buffer[1] - buffer[2]
            self.ds = self.ds.sel(
                x=slice(np.min([i1, i2]), np.max([i1, i2])), y=slice(np.max([j1, j2]), np.min([j1, j2]))
            )
            del i1, i2, j1, j2, buffer

        if len(self.ds["x"].values) == 0 and len(self.ds["y"].values) == 0:
            print(f"[Data loading] The given pixel and its surrounding buffer are not part of cube {self.filename}")

    def determine_optimal_chunk_size(
        self,
        variable_name: str = "vx",
        x_dim: str = "x",
        y_dim: str = "y",
        time_dim: str = "mid_date",
        verbose: bool = False,
    ) -> (int, int, int):  # type: ignore

        """
        A function to determine the optimal chunk size for a given time series array based on its size.

        :param variable_name: [str] [default is 'vx'] --- Name of the variable containing the time series array
        :param x_dim: [str] [default is 'x'] --- Name of the x dimension in the array
        :param y_dim: [str] [default is 'y'] --- Name of the y dimension in the array
        :param time_dim_name: [str] [default is 'mid_date'] --- Name of the z dimension within the original dataset self.ds
        :param verbose: [bool] [default is False] --- Boolean flag to control verbosity of output

        :return tc: [int] --- Chunk size along the time dimension
        :return yc: [int] --- Chunk size along the y dimension
        :return xc: [int] --- Chunk size along the x dimension
        """

        if verbose:
            print("[Data loading] Dask chunk size:")

        # set chunk size to 5 MB if single time series array < 1 MB in size, else increase to max of 1 GB chunk sizes.
        time_series_array_size = (
            self.ds[variable_name]
            .sel(
                {
                    x_dim: self.ds[variable_name][x_dim].values[0],
                    y_dim: self.ds[variable_name][y_dim].values[0],
                }
            )
            .nbytes
        )
        mb = 1048576
        if time_series_array_size < 1e6:
            chunk_size_limit = 50 * mb
        elif time_series_array_size < 1e7:
            chunk_size_limit = 100 * mb
        elif time_series_array_size < 1e8:
            chunk_size_limit = 200 * mb
        else:
            chunk_size_limit = 1000 * mb

        time_axis = self.ds[variable_name].dims.index(time_dim)
        x_axis = self.ds[variable_name].dims.index(x_dim)
        y_axis = self.ds[variable_name].dims.index(y_dim)
        axis_sizes = {i: -1 if i == time_axis else "auto" for i in range(3)}
        arr = self.ds[variable_name].data.rechunk(axis_sizes, block_size_limit=chunk_size_limit, balance=True)
        tc, yc, xc = arr.chunks[time_axis][0], arr.chunks[y_axis][0], arr.chunks[x_axis][0]
        chunksize = self.ds[variable_name][:tc, :yc, :xc].nbytes / 1e6
        if verbose:
            print("[Data loading] Chunk shape:", "(" + ",".join([str(x) for x in [tc, yc, xc]]) + ")")
            print(
                "[Data loading] Chunk size:",
                self.ds[variable_name][:tc, :yc, :xc].nbytes,
                "(" + str(round(chunksize, 1)) + "MB)",
            )
        return tc, yc, xc

    # %% ==================================================================== #
    #                         CUBE LOADING METHODS                            #
    # =====================================================================%% #

    def load_itslive(
        self,
        filepath: str,
        conf: bool = False,
        subset: list | None = None,
        buffer: list | None = None,
        pick_date: list | None = None,
        pick_sensor: list | None = None,
        pick_temp_bas: list | None = None,
        proj: str = "EPSG:4326",
        verbose: bool = False,
    ):

        """
        Load a cube dataset written by ITS_LIVE.

        :param filepath: [str] --- Filepath of the dataset
        :param conf: [bool] [default is False] --- If True convert the error in confidence between 0 and 1
        :param subset: [list | None] [default is None] --- A list of 4 float, these values are used to give a subset of the dataset in the form [xmin, xmax, ymin, ymax]
        :param buffer: [list | None] [default is None] --- A list of 3 float, the first two are the longitude and the latitude of the central point, the last one is the buffer size
        :param pick_date: [list | None] [default is None] --- A list of 2 string yyyy-mm-dd, pick the data between these two date
        :param pick_sensor: [list | None] [default is None] --- A list of strings, pick only the corresponding sensors
        :param pick_temp_bas: [list | None] [default is None] --- A list of 2 integer, pick only the data which have a temporal baseline between these two integers
        :param proj: [str] [default is 'EPSG:4326'] --- Projection of the buffer or subset which is given
        :param verbose: [bool] [default is False] --- Print information throughout the process
        """

        if verbose:
            print(f"[Data loading] Path to cube file : {filepath}")

        self.filedir = os.path.dirname(filepath)  # Path were is stored the netcdf file
        self.filename = os.path.basename(filepath)  # Name of the netcdf file
        self.ds = self.ds.assign_attrs({"proj4": self.ds["mapping"].proj4text})
        self.author = self.ds.author.split(", a NASA")[0]
        self.source = self.ds.url

        if subset is not None:  # Crop according to 4 coordinates
            self.subset(proj, subset)
        elif buffer is not None:  # Crop the dataset around a given pixel, according to a given buffer
            self.buffer(proj, buffer)
        if pick_date is not None:
            self.ds = self.ds.where(
                (
                    (self.ds["acquisition_date_img1"] >= np.datetime64(pick_date[0]))
                    & (self.ds["acquisition_date_img2"] <= np.datetime64(pick_date[1]))
                ).compute(),
                drop=True,
            )

        self.update_dimension()  # Update self.nx,self.ny,self.nz

        if conf:
            minconfx = np.nanmin(self.ds["vx_error"].values[:])
            maxconfx = np.nanmax(self.ds["vx_error"].values[:])
            minconfy = np.nanmin(self.ds["vy_error"].values[:])
            maxconfy = np.nanmax(self.ds["vy_error"].values[:])

        date1 = np.array([np.datetime64(date_str, "D") for date_str in self.ds["acquisition_date_img1"].values])
        date2 = np.array([np.datetime64(date_str, "D") for date_str in self.ds["acquisition_date_img2"].values])

        # np.char.strip is used to remove the null character ('�') from each element and np.core.defchararray.add to
        # concatenate array of different types
        sensor = np.core.defchararray.add(
            np.char.strip(self.ds["mission_img1"].values.astype(str), "�"),
            np.char.strip(self.ds["satellite_img1"].values.astype(str), "�"),
        ).astype("U10")
        sensor[sensor == "L7"] = "Landsat-7"
        sensor[sensor == "L8"] = "Landsat-8"
        sensor[sensor == "L9"] = "Landsat-9"
        sensor[np.isin(sensor, ["S1A", "S1B"])] = "Sentinel-1"
        sensor[np.isin(sensor, ["S2A", "S2B"])] = "Sentinel-2"

        if conf:  # Normalize the error between 0 and 1, and convert error in confidence
            errorx = 1 - (self.ds["vx_error"].values - minconfx) / (maxconfx - minconfx)
            errory = 1 - (self.ds["vy_error"].values - minconfy) / (maxconfy - minconfy)
        else:
            errorx = self.ds["vx_error"].values
            errory = self.ds["vy_error"].values

        # Drop variables not in the specified list
        variables_to_keep = ["vx", "vy", "mid_date", "x", "y"]
        self.ds = self.ds.drop_vars([var for var in self.ds.variables if var not in variables_to_keep])
        # Drop attributes not in the specified list
        attributes_to_keep = ["date_created", "mapping", "author", "proj4"]
        self.ds.attrs = {attr: self.ds.attrs[attr] for attr in attributes_to_keep if attr in self.ds.attrs}

        # self.ds = self.ds.unify_chunks()  # to avoid error ValueError: Object has inconsistent chunks along
        # dimension mid_date. This can be fixed by calling unify_chunks(). Create new variable and chunk them
        self.ds["sensor"] = xr.DataArray(sensor, dims="mid_date").chunk({"mid_date": self.ds.chunks["mid_date"]})
        self.ds = self.ds.unify_chunks()
        self.ds["date1"] = xr.DataArray(date1, dims="mid_date").chunk({"mid_date": self.ds.chunks["mid_date"]})
        self.ds = self.ds.unify_chunks()
        self.ds["date2"] = xr.DataArray(date2, dims="mid_date").chunk({"mid_date": self.ds.chunks["mid_date"]})
        self.ds = self.ds.unify_chunks()
        self.ds["source"] = xr.DataArray(["ITS_LIVE"] * self.nz, dims="mid_date").chunk(
            {"mid_date": self.ds.chunks["mid_date"]}
        )
        self.ds = self.ds.unify_chunks()
        self.ds["errorx"] = xr.DataArray(errorx, dims=["mid_date"], coords={"mid_date": self.ds.mid_date}).chunk(
            {"mid_date": self.ds.chunks["mid_date"]}
        )
        self.ds = self.ds.unify_chunks()
        self.ds["errory"] = xr.DataArray(errory, dims=["mid_date"], coords={"mid_date": self.ds.mid_date}).chunk(
            {"mid_date": self.ds.chunks["mid_date"]}
        )

        if pick_sensor is not None:
            self.ds = self.ds.sel(mid_date=self.ds["sensor"].isin(pick_sensor))
        if pick_temp_bas is not None:
            temp = (self.ds["date2"] - self.ds["date1"]) / np.timedelta64(1, "D")
            self.ds = self.ds.where(((pick_temp_bas[0] < temp) & (temp < pick_temp_bas[1])).compute(), drop=True)
            del temp
        self.ds = self.ds.unify_chunks()

    def load_millan(
        self,
        filepath: str,
        conf: bool = False,
        subset: list | None = None,
        buffer: list | None = None,
        pick_date: list | None = None,
        pick_sensor: list | None = None,
        pick_temp_bas: list | None = None,
        proj: str = "EPSG:4326",
        verbose: bool = False,
    ):

        """
        Load a cube dataset written by R. Millan et al.

        :param filepath: [str] --- Filepath of the dataset
        :param conf: [bool] [default is False] --- If True convert the error in confidence between 0 and 1
        :param subset: [list | None] [default is None] --- A list of 4 float, these values are used to give a subset of the dataset in the form [xmin, xmax, ymin, ymax]
        :param buffer: [list | None] [default is None] --- A list of 3 float, the first two are the longitude and the latitude of the central point, the last one is the buffer size
        :param pick_date: [list | None] [default is None] --- A list of 2 string yyyy-mm-dd, pick the data between these two date
        :param pick_sensor: [list | None] [default is None] --- A list of strings, pick only the corresponding sensors
        :param pick_temp_bas: [list | None] [default is None] --- A list of 2 integer, pick only the data which have a temporal baseline between these two integers
        :param proj: [str] [default is 'EPSG:4326'] --- Projection of the buffer or subset which is given
        :param verbose: [bool] [default is False] --- Print information throughout the process
        """

        if verbose:
            print(f"[Data loading] Path to cube file : {filepath}")

        self.filedir = os.path.dirname(filepath)
        self.filename = os.path.basename(filepath)  # name of the netcdf file
        self.author = "IGE"  # name of the author
        self.source = self.ds.source
        del filepath

        # self.split_cube(n_split=2, dim=['x', 'y'], savepath=f"{self.filedir}/{self.filename[:-3]}_")

        if subset is not None:  # Crop according to 4 coordinates
            self.subset(proj, subset)
        elif buffer is not None:  # Crop the dataset around a given pixel, according to a given buffer
            self.buffer(proj, buffer)

        # Uniformization of the name and format of the time coordinate
        self.ds = self.ds.rename({"z": "mid_date"})

        date1 = [mjd2date(date_str) for date_str in self.ds["date1"].values]  # conversion in date
        date2 = [mjd2date(date_str) for date_str in self.ds["date2"].values]
        self.ds = self.ds.unify_chunks()
        self.ds["date1"] = xr.DataArray(np.array(date1).astype("datetime64[ns]"), dims="mid_date").chunk(
            {"mid_date": self.ds.chunks["mid_date"]}
        )
        self.ds = self.ds.unify_chunks()
        self.ds["date2"] = xr.DataArray(np.array(date2).astype("datetime64[ns]"), dims="mid_date").chunk(
            {"mid_date": self.ds.chunks["mid_date"]}
        )
        self.ds = self.ds.unify_chunks()
        del date1, date2

        # Temporal subset between two dates
        if pick_date is not None:
            self.ds = self.ds.where(
                (
                    (self.ds["date1"] >= np.datetime64(pick_date[0]))
                    & (self.ds["date2"] <= np.datetime64(pick_date[1]))
                ).compute(),
                drop=True,
            )
        del pick_date

        self.ds = self.ds.assign_coords(
            mid_date=np.array(self.ds["date1"] + (self.ds["date2"] - self.ds["date1"]) // 2)
        )
        self.update_dimension()

        if conf and "confx" not in self.ds.data_vars:  # convert the errors into confidence indicators between 0 and 1
            minconfx = np.nanmin(self.ds["error_vx"].values[:])
            maxconfx = np.nanmax(self.ds["error_vx"].values[:])
            minconfy = np.nanmin(self.ds["error_vy"].values[:])
            maxconfy = np.nanmax(self.ds["error_vy"].values[:])
            errorx = 1 - (self.ds["error_vx"].values - minconfx) / (maxconfx - minconfx)
            errory = 1 - (self.ds["error_vy"].values - minconfy) / (maxconfy - minconfy)
        else:
            errorx = self.ds["error_vx"].values[:]
            errory = self.ds["error_vy"].values[:]

        # Homogenize sensors names
        sensor = np.char.strip(
            self.ds["sensor"].values.astype(str), "�"
        )  # np.char.strip is used to remove the null character ('�') from each element
        sensor[np.isin(sensor, ["S1"])] = "Sentinel-1"
        sensor[np.isin(sensor, ["S2"])] = "Sentinel-2"
        sensor[np.isin(sensor, ["landsat-8", "L8", "L8. "])] = "Landsat-8"

        # Drop variables not in the specified list
        self.ds = self.ds.drop_vars(
            [var for var in self.ds.variables if var not in ["vx", "vy", "mid_date", "x", "y", "date1", "date2"]]
        )
        self.ds = self.ds.transpose("mid_date", "y", "x")

        # Store the variable in xarray dataset
        self.ds["sensor"] = xr.DataArray(sensor, dims="mid_date").chunk({"mid_date": self.ds.chunks["mid_date"]})
        del sensor
        self.ds = self.ds.unify_chunks()
        self.ds["source"] = xr.DataArray(["IGE"] * self.nz, dims="mid_date").chunk(
            {"mid_date": self.ds.chunks["mid_date"]}
        )
        self.ds = self.ds.unify_chunks()
        self.ds["errorx"] = xr.DataArray(
            np.tile(errorx[:, np.newaxis, np.newaxis], (1, self.ny, self.nx)),
            dims=["mid_date", "y", "x"],
            coords={"mid_date": self.ds.mid_date, "y": self.ds.y, "x": self.ds.x},
        ).chunk(chunks=self.ds.chunks)
        self.ds = self.ds.unify_chunks()
        self.ds["errory"] = xr.DataArray(
            np.tile(errory[:, np.newaxis, np.newaxis], (1, self.ny, self.nx)),
            dims=["mid_date", "y", "x"],
            coords={"mid_date": self.ds.mid_date, "y": self.ds.y, "x": self.ds.x},
        ).chunk(chunks=self.ds.chunks)
        del errorx, errory

        # Pick sensors or temporal baselines
        if pick_sensor is not None:
            self.ds = self.ds.sel(mid_date=self.ds["sensor"].isin(pick_sensor))
        if pick_temp_bas is not None:
            self.ds = self.ds.sel(
                mid_date=(pick_temp_bas[0] < ((self.ds["date2"] - self.ds["date1"]) / np.timedelta64(1, "D")))
                & (((self.ds["date2"] - self.ds["date1"]) / np.timedelta64(1, "D")) < pick_temp_bas[1])
            )
        self.ds = self.ds.unify_chunks()

    def load_ducasse(
        self,
        filepath: str,
        conf: bool = False,
        subset: list | None = None,
        buffer: list | None = None,
        pick_date: list | None = None,
        pick_sensor: list | None = None,
        pick_temp_bas: list | None = None,
        proj: str = "EPSG:4326",
        verbose: bool = False,
    ):

        """
        Load a cube dataset written by E. Ducasse et al. (Pleiades data)

        :param filepath: [str] --- Filepath of the dataset
        :param conf: [bool] [default is False] --- If True convert the error in confidence between 0 and 1
        :param subset: [list | None] [default is None] --- A list of 4 float, these values are used to give a subset of the dataset in the form [xmin, xmax, ymin, ymax]
        :param buffer: [list | None] [default is None] --- A list of 3 float, the first two are the longitude and the latitude of the central point, the last one is the buffer size
        :param pick_date: [list | None] [default is None] --- A list of 2 string yyyy-mm-dd, pick the data between these two date
        :param pick_sensor: [list | None] [default is None] --- A list of strings, pick only the corresponding sensors
        :param pick_temp_bas: [list | None] [default is None] --- A list of 2 integer, pick only the data which have a temporal baseline between these two integers
        :param proj: [str] [default is 'EPSG:4326'] --- Projection of the buffer or subset which is given
        :param verbose: [bool] [default is False] --- Print information throughout the process
        """

        if verbose:
            print(f"[Data loading] Path to cube file : {filepath}")

        self.ds = self.ds.chunk({"x": 125, "y": 125, "time": 2000})  # set chunk
        self.filedir = os.path.dirname(filepath)
        self.filename = os.path.basename(filepath)  # name of the netcdf file
        self.author = "IGE"  # name of the author
        del filepath

        # Spatial subset
        if subset is not None:  # crop according to 4 coordinates
            self.subset(proj, subset)
        elif buffer is not None:  # crop the dataset around a given pixel, according to a given buffer
            self.buffer(proj, buffer)

        # Uniformization of the name and format of the time coordinate
        self.ds = self.ds.rename({"time": "mid_date"})

        date1 = [date_str.split(" ")[0] for date_str in self.ds["mid_date"].values]
        date2 = [date_str.split(" ")[1] for date_str in self.ds["mid_date"].values]
        self.ds["date1"] = xr.DataArray(np.array(date1).astype("datetime64[ns]"), dims="mid_date").chunk(
            {"mid_date": self.ds.chunks["mid_date"]}
        )
        self.ds["date2"] = xr.DataArray(np.array(date2).astype("datetime64[ns]"), dims="mid_date").chunk(
            {"mid_date": self.ds.chunks["mid_date"]}
        )
        del date1, date2

        # Temporal subset between two dates
        if pick_date is not None:
            self.ds = self.ds.where(
                (
                    (self.ds["date1"] >= np.datetime64(pick_date[0]))
                    & (self.ds["date2"] <= np.datetime64(pick_date[1]))
                ).compute(),
                drop=True,
            )
        del pick_date

        self.ds = self.ds.assign_coords(
            mid_date=np.array(self.ds["date1"] + (self.ds["date2"] - self.ds["date1"]) // 2)
        )
        self.update_dimension()  # update self.nx, self.ny and self.nz

        # Drop variables not in the specified list
        variables_to_keep = ["vx", "vy", "mid_date", "x", "y", "date1", "date2"]
        self.ds = self.ds.drop_vars([var for var in self.ds.variables if var not in variables_to_keep])
        self.ds = self.ds.transpose("mid_date", "y", "x")

        # Store the variable in xarray dataset
        self.ds["sensor"] = xr.DataArray(["Pleiades"] * self.nz, dims="mid_date").chunk(
            {"mid_date": self.ds.chunks["mid_date"]}
        )
        self.ds["source"] = xr.DataArray(["IGE"] * self.nz, dims="mid_date").chunk(
            {"mid_date": self.ds.chunks["mid_date"]}
        )
        self.ds["vy"] = -self.ds["vy"]

        # Pick sensors or temporal baselines
        if pick_sensor is not None:
            self.ds = self.ds.sel(mid_date=self.ds["sensor"].isin(pick_sensor))
        if pick_temp_bas is not None:
            self.ds = self.ds.sel(
                mid_date=(pick_temp_bas[0] < ((self.ds["date2"] - self.ds["date1"]) / np.timedelta64(1, "D")))
                & (((self.ds["date2"] - self.ds["date1"]) / np.timedelta64(1, "D")) < pick_temp_bas[1])
            )

        # Set errors equal to one (no information on the error here)
        self.ds["errorx"] = xr.DataArray(np.ones(self.ds["mid_date"].size), dims="mid_date").chunk(
            {"mid_date": self.ds.chunks["mid_date"]}
        )
        self.ds["errory"] = xr.DataArray(np.ones(self.ds["mid_date"].size), dims="mid_date").chunk(
            {"mid_date": self.ds.chunks["mid_date"]}
        )

    def load_charrier(
        self,
        filepath: str,
        conf: bool = False,
        subset: list | None = None,
        buffer: list | None = None,
        pick_date: list | None = None,
        pick_sensor: list | None = None,
        pick_temp_bas: list | None = None,
        proj: str = "EPSG:4326",
        verbose: bool = False,
    ):

        """
        Load a cube dataset written by L.Charrier et al.

        :param filepath: [str] --- Filepath of the dataset
        :param conf: [bool] [default is False] --- If True convert the error in confidence between 0 and 1
        :param subset: [list | None] [default is None] --- A list of 4 float, these values are used to give a subset of the dataset in the form [xmin, xmax, ymin, ymax]
        :param buffer: [list | None] [default is None] --- A list of 3 float, the first two are the longitude and the latitude of the central point, the last one is the buffer size
        :param pick_date: [list | None] [default is None] --- A list of 2 string yyyy-mm-dd, pick the data between these two date
        :param pick_sensor: [list | None] [default is None] --- A list of strings, pick only the corresponding sensors
        :param pick_temp_bas: [list | None] [default is None] --- A list of 2 integer, pick only the data which have a temporal baseline between these two integers
        :param proj: [str] [default is 'EPSG:4326'] --- Projection of the buffer or subset which is given
        :param verbose: [bool] [default is False] --- Print information throughout the process
        """

        if verbose:
            print(f'[Data loading] Path to cube file {"(TICO cube)" if self.is_TICO else ""} : {filepath}')

        # information about the cube
        self.filedir = os.path.dirname(filepath)
        self.filename = os.path.basename(filepath)  # Name of the netcdf file
        if self.ds.author == "J. Mouginot, R.Millan, A.Derkacheva_aligned":
            self.author = "IGE"  # Name of the author
        else:
            self.author = self.ds.author
        self.source = self.ds.source
        del filepath

        # Select specific data within the cube
        if subset is not None:  # Crop according to 4 coordinates
            self.subset(proj, subset)
        elif buffer is not None:  # Crop the dataset around a given pixel, according to a given buffer
            self.buffer(proj, buffer)

        time_dim = "mid_date" if not self.is_TICO else "second_date"  # 'date2' if we load TICO data
        self.update_dimension(time_dim)

        # Temporal subset between two dates
        if pick_date is not None:
            if not self.is_TICO:
                self.ds = self.ds.where(
                    (
                        (self.ds["date1"] >= np.datetime64(pick_date[0]))
                        & (self.ds["date2"] <= np.datetime64(pick_date[1]))
                    ).compute(),
                    drop=True,
                )
            else:
                self.ds = self.ds.where(
                    (
                        (self.ds["second_date"] >= np.datetime64(pick_date[0]))
                        & (self.ds["second_date"] <= np.datetime64(pick_date[1]))
                    ).compute(),
                    drop=True,
                )
        del pick_date

        self.update_dimension(time_dim)

        # Pick sensors or temporal baselines
        if pick_sensor is not None:
            if not self.is_TICO:
                self.ds = self.ds.sel(mid_date=self.ds["sensor"].isin(pick_sensor))
            else:
                self.ds = self.ds.sel(second_date=self.ds["sensor"].isin(pick_sensor))

        # Following properties are not available for TICO cubes
        if not self.is_TICO:
            # Pick specific temporal baselines
            if pick_temp_bas is not None:
                self.ds = self.ds.sel(
                    mid_date=(pick_temp_bas[0] < ((self.ds["date2"] - self.ds["date1"]) / np.timedelta64(1, "D")))
                    & (((self.ds["date2"] - self.ds["date1"]) / np.timedelta64(1, "D")) < pick_temp_bas[1])
                )

            # Convert the errors into confidence indicators between 0 and 1
            if conf and "confx" not in self.ds.data_vars:
                minconfx = np.nanmin(self.ds["errorx"].values[:])
                maxconfx = np.nanmax(self.ds["errorx"].values[:])
                minconfy = np.nanmin(self.ds["errory"].values[:])
                maxconfy = np.nanmax(self.ds["errory"].values[:])
                errorx = 1 - (self.ds["errorx"].values - minconfx) / (maxconfx - minconfx)
                errory = 1 - (self.ds["errory"].values - minconfy) / (maxconfy - minconfy)
                self.ds["errorx"] = xr.DataArray(
                    errorx,
                    dims=["mid_date", "y", "x"],
                    coords={"mid_date": self.ds.mid_date, "y": self.ds.y, "x": self.ds.x},
                ).chunk(chunks=self.ds.chunks)
                self.ds["errory"] = xr.DataArray(
                    errory,
                    dims=["mid_date", "y", "x"],
                    coords={"mid_date": self.ds.mid_date, "y": self.ds.y, "x": self.ds.x},
                ).chunk(chunks=self.ds.chunks)

            # For cube written with write_result_TICOI
            if "source" not in self.ds.variables:
                self.ds["source"] = xr.DataArray([self.ds.author] * self.nz, dims="mid_date").chunk(
                    {"mid_date": self.ds.chunks["mid_date"]}
                )
            if "sensor" not in self.ds.variables:
                self.ds["sensor"] = xr.DataArray([self.ds.sensor] * self.nz, dims="mid_date").chunk(
                    {"mid_date": self.ds.chunks["mid_date"]}
                )

    def load(
        self,
        filepath: list | str,
        chunks: dict | str | int = {},
        conf: bool = False,
        subset: str | None = None,
        buffer: str | None = None,
        pick_date: str | None = None,
        pick_sensor: str | None = None,
        pick_temp_bas: str | None = None,
        proj: str = "EPSG:4326",
        mask: str | xr.DataArray = None,
        reproj_coord: bool = False,
        reproj_vel: bool = False,
        verbose: bool = False,
    ):

        """
        Load a cube dataset from a file in format netcdf (.nc) or zarr. The data are directly stored within the present object.

        :param filepath: [list | str] --- Filepath of the dataset, if list of filepaths, load all the cubes and merge them
        :param chunks: [dict] --- Dictionary with the size of chunks for each dimension, if chunks=-1 loads the dataset with dask using a single chunk for all arrays.
                                  chunks={} loads the dataset with dask using engine preferred chunks if exposed by the backend, otherwise with a single chunk for all arrays,
                                  chunks='auto' will use dask auto chunking taking into account the engine preferred chunks.
        :param conf: [bool] [default is False] --- If True convert the error in confidence between 0 and 1
        :param subset: [list | None] [default is None] --- A list of 4 float, these values are used to give a subset of the dataset in the form [xmin, xmax, ymin, ymax]
        :param buffer: [list | None] [default is None] --- A list of 3 float, the first two are the longitude and the latitude of the central point, the last one is the buffer size
        :param pick_date: [list | None] [default is None] --- A list of 2 string yyyy-mm-dd, pick the data between these two date
        :param pick_sensor: [list | None] [default is None] --- A list of strings, pick only the corresponding sensors
        :param pick_temp_bas: [list | None] [default is None] --- A list of 2 integer, pick only the data which have a temporal baseline between these two integers
        :param proj: [str] [default is 'EPSG:4326'] --- Projection of the buffer or subset which is given
        :param mask: [str | xr dataarray | None] [default is None] --- Mask some of the data of the cube, either a dataarray with 0 and 1, or a path to a dataarray or an .shp file
        :param reproj_coord: [bool] [default is False] --- If True reproject the second cube of the list filepath to the grid coordinates of the first cube
        :param reproj_vel: [bool] [default is False] --- If True reproject the velocity components, to match the coordinate system of the first cube

        :param verbose: [bool] [default is False] --- Print information throughout the process
        """
        self.__init__()

        assert (
            type(filepath) == list or type(filepath) == str
        ), f"The filepath must be a string (path to the cube file) or a list of strings, not {type(filepath)}."

        if type(filepath) == list:  # Merge several cubes
            self.load(
                filepath[0],
                chunks=chunks,
                conf=conf,
                subset=subset,
                buffer=buffer,
                pick_date=pick_date,
                pick_sensor=pick_sensor,
                pick_temp_bas=pick_temp_bas,
                proj=proj,
                mask=mask,
                verbose=verbose,
            )

            for n in range(1, len(filepath)):
                cube2 = cube_data_class()
                # res = self.ds['x'].values[1] - self.ds['x'].values[0] # Resolution of the main data
                sub = [
                    self.ds["x"].min().values,
                    self.ds["x"].max().values,
                    self.ds["y"].min().values,
                    self.ds["y"].max().values,
                ]
                cube2.load(
                    filepath[n],
                    chunks=chunks,
                    conf=conf,
                    subset=sub,
                    pick_date=pick_date,
                    pick_sensor=pick_sensor,
                    pick_temp_bas=pick_temp_bas,
                    proj=self.ds.proj4,
                    mask=mask,
                    verbose=verbose,
                )
                # Align the new cube to the main one (interpolate the coordinate and/or reproject it)
                if reproj_vel or reproj_coord:
                    cube2 = self.align_cube(
                        cube2, reproj_vel=reproj_vel, reproj_coord=reproj_coord, interp_method="nearest"
                    )
                self.merge_cube(cube2)  # Merge the new cube to the main one
            del cube2

        else:  # Load one cube
            time_dim_name = {
                "ITS_LIVE, a NASA MEaSUREs project (its-live.jpl.nasa.gov)": "mid_date",
                "J. Mouginot, R.Millan, A.Derkacheva": "z",
                "J. Mouginot, R.Millan, A.Derkacheva_aligned": "mid_date",
                "L. Charrier, L. Guo": "mid_date",
                "L. Charrier": "mid_date",
                "E. Ducasse": "time",
                "S. Leinss, L. Charrier": "mid_date",
                "IGE": "mid_date",
            }

            with dask.config.set(**{"array.slicing.split_large_chunks": False}):  # To avoid creating the large chunks
                if filepath.split(".")[-1] == "nc":
                    try:
                        self.ds = xr.open_dataset(filepath, engine="netcdf4", chunks=chunks)
                    except NotImplementedError:  # Can not use auto rechunking with object dtype. We are unable to estimate the size in bytes of object data
                        chunks = {}
                        self.ds = xr.open_dataset(filepath, engine="netcdf4", chunks=chunks)  # Set no chunks

                    if "Author" in self.ds.attrs:  # Uniformization of the attribute Author to author
                        self.ds.attrs["author"] = self.ds.attrs.pop("Author")

                    self.is_TICO = False if time_dim_name[self.ds.author] in self.ds.dims else True
                    time_dim = time_dim_name[self.ds.author] if not self.is_TICO else "second_date"
                    var_name = "vx" if not self.is_TICO else "dx"

                    if chunks == {}:  # Rechunk with optimal chunk size
                        tc, yc, xc = self.determine_optimal_chunk_size(
                            variable_name=var_name, x_dim="x", y_dim="y", time_dim=time_dim, verbose=True
                        )
                        self.ds = self.ds.chunk({time_dim: tc, "x": xc, "y": yc})

                elif filepath.split(".")[-1] == "zarr":
                    if chunks == {}:
                        chunks = "auto"  # Change the default value to auto
                    self.ds = xr.open_dataset(
                        filepath, decode_timedelta=False, engine="zarr", consolidated=True, chunks=chunks
                    )
                    self.is_TICO = False
                    time_dim = "mid_date"
                    var_name = "vx"

                if verbose:
                    print("[Data loading] File open")

                dico_load = {
                    "ITS_LIVE, a NASA MEaSUREs project (its-live.jpl.nasa.gov)": self.load_itslive,
                    "J. Mouginot, R.Millan, A.Derkacheva": self.load_millan,
                    "J. Mouginot, R.Millan, A.Derkacheva_aligned": self.load_charrier,
                    "L. Charrier, L. Guo": self.load_charrier,
                    "L. Charrier": self.load_charrier,
                    "E. Ducasse": self.load_ducasse,
                    "S. Leinss, L. Charrier": self.load_charrier,
                }
                dico_load[self.ds.author](
                    filepath,
                    pick_date=pick_date,
                    subset=subset,
                    conf=conf,
                    pick_sensor=pick_sensor,
                    pick_temp_bas=pick_temp_bas,
                    buffer=buffer,
                    proj=proj,
                )

                time_dim = "mid_date" if not self.is_TICO else "second_date"
                # Rechunk again if the size of the cube is changed:
                if any(x is not None for x in [pick_date, subset, buffer, pick_sensor, pick_temp_bas]):
                    tc, yc, xc = self.determine_optimal_chunk_size(
                        variable_name=var_name, x_dim="x", y_dim="y", time_dim=time_dim, verbose=True
                    )
                    self.ds = self.ds.chunk({time_dim: tc, "x": xc, "y": yc})

                # Reorder the coordinates to keep the consistency
                self.ds = self.ds.copy().sortby(time_dim).transpose("x", "y", time_dim)
                self.standardize_cube_for_processing(time_dim)

                if mask is not None:
                    self.mask_cube(mask)

                # if self.ds['mid_date'].dtype == ('<M8[ns]'): #if the dates are given in ns, convert them to days
                #     self.ds['mid_date'] = self.ds['date2'].astype('datetime64[D]')
                #     self.ds['date1'] = self.ds['date1'].astype('datetime64[D]')
                #     self.ds['date2'] = self.ds['date2'].astype('datetime64[D]')

                if verbose:
                    print(f"[Data loading] Author : {self.ds.author}")

    def standardize_cube_for_processing(self, time_dim="mid_date"):

        """
        Prepare the xarray dataset for the processing: transpose the dimension, add a variable temporal_baseline, errors if they do not exist

        :param time_dim_name: [str] [default is 'mid_date'] --- Name of the z dimension within the original dataset self.ds
        """

        self.ds = self.ds.unify_chunks()
        if self.ds.chunksizes[time_dim] != (self.nz,):
            self.ds = self.ds.chunk({time_dim: self.nz})

        if not self.is_TICO:
            # Create a variable for temporal_baseline
            self.ds["temporal_baseline"] = xr.DataArray(
                (self.ds["date2"] - self.ds["date1"]).dt.days.values, dims="mid_date"
            )

            # Add errors if not already there
            if "errorx" not in self.ds.variables:
                self.ds["errorx"] = ("mid_date", np.ones(len(self.ds["mid_date"])))
                self.ds["errory"] = ("mid_date", np.ones(len(self.ds["mid_date"])))

    # %% ==================================================================== #
    #                                 ACCESSORS                               #
    # =====================================================================%% #

    def sensor_(self) -> list:

        """
        Accessor to the sensors whoch captured the data.

        :return: [list] --- List of sensor
        """

        return self.ds["sensor"].values.tolist()

    def source_(self) -> list:

        """
        Accessor to the source of the data.

        :return: [list] --- List of source
        """

        return self.ds["source"].values.tolist()

    def temp_base_(self, return_list: bool = True, format_date: str = "float") -> list | np.ndarray:

        """
        Get the temporal baseline of the dataset.

        :param return_list: [bool] [default is True] --- If True return of a list of date, else return a np array
        :param format_date: [str] [default is 'float'] --- 'float' or 'D' format of the date as output

        :return: [list | np array] --- List of the temporal baselines
        """

        if format_date == "D":
            temp = self.ds["date2"] - self.ds["date1"]
        elif format_date == "float":
            # temp = (self.ds['date2'].values-self.ds['date1'].values).astype('timedelta64[D]'))/ np.timedelta64(1, 'D')
            temp = (self.ds["date2"] - self.ds["date1"]) / np.timedelta64(1, "D")
        else:
            raise NameError("Please enter format as float or D")
        if return_list:
            return temp.values.tolist()
        else:
            return temp.values

    def date1_(self):

        """
        Accessor to the first dates of acquisition.

        :return: [np array] --- np array of date1
        """

        return np.asarray(self.ds["date1"]).astype("datetime64[D]")

    def date2_(self):

        """
        Accessor to the second dates of acquisition.

        :return: [np array] --- np array of date2
        """

        return np.asarray(self.ds["date2"]).astype("datetime64[D]")

    def datec_(self):

        """
        Accessor to the central dates of the data.

        :return: [np array] --- np array of central date
        """

        return (self.date1_() + self.temp_base_(return_list=False, format_date="D") // 2).astype("datetime64[D]")

    def vv_(self):

        """
        Accessor to the magnitude of the velocities.

        :return: [np array] --- np array of velocity magnitude
        """

        return np.sqrt(self.ds["vx"] ** 2 + self.ds["vy"] ** 2)

    # %% ==================================================================== #
    #                         PIXEL LOADING METHODS                           #
    # =====================================================================%% #

    def convert_coordinates(self, i: int | float, j: int | float, proj: str, verbose: bool = False) -> (float, float):  # type: ignore

        """
        Convert the coordinate (i, j) which are in projection proj, to projection of the cube dataset.

        :params i, j: [int | float] --- Coordinates to be converted
        :param proj: [str] --- Projection of (i, j) coordinates
        :param verbose: [bool] [default is False] --- If True, print some text

        :return i, j: [int | float] --- Converted (i, j)
        """

        # Convert coordinates if needed
        if proj == "EPSG:4326":
            myproj = Proj(self.ds.proj4)
            i, j = myproj(i, j)
            if verbose:
                print(f"[Data loading] Converted to projection {self.ds.proj4}: {i, j}")
        else:
            if CRS(self.ds.proj4) != CRS(proj):
                transformer = Transformer.from_crs(CRS(proj), CRS(self.ds.proj4))
                i, j = transformer.transform(i, j)
                if verbose:
                    print(f"[Data loading] Converted to projection {self.ds.proj4}: {i, j}")
        return i, j

    def load_pixel(
        self,
        i: int | float,
        j: int | float,
        unit: int = 365,
        regu: int | str = 1,
        coef: int = 100,
        flag: xr.Dataset | None = None,
        solver: str = "LSMR",
        interp: str = "nearest",
        proj: str = "EPSG:4326",
        rolling_mean: xr.Dataset | None = None,
        visual: bool = False,
        output_format="np",
    ) -> (Optional[list], Optional[list], Optional[np.array], Optional[np.array], Optional[np.array]):  # type: ignore

        """
        Load data at pixel (i, j) and compute prior to inversion (rolling mean, mean, dates range...).

        :params i, j: [int | float] --- Coordinates to be converted
        :param unit: [int] [default is 365] --- 1 for m/d, 365 for m/y
        :param regu: [int | str] [default is 1] --- Type of regularization
        :param coef: [int] [default is 100] --- Coef of Tikhonov regularisation
        :param flag: [xr dataset | None] [default is None] --- If not None, the values of the coefficient used for stable areas, surge glacier and non surge glacier
        :param solver: [str] [default is 'LSMR'] --- Solver of the inversion: 'LSMR', 'LSMR_ini', 'LS', 'LS_bounded', 'LSQR'
        :param interp: [str] [default is 'nearest'] --- Interpolation method used to load the pixel when it is not in the dataset ('nearest' or 'linear')
        :param proj: [str] [default is 'EPSG:4326'] --- Projection of (i, j) coordinates
        :param rolling_mean: [xr dataset | None] [default is None] --- Filtered dataset (e.g. rolling mean)
        :param visual: [bool] [default is False] --- Return additional information (sensor and source) for future plots
        :param output_format [str] [default is np] --- Format of the output data (np for numpy or df for pandas dataframe)

        :return data: [list | None] --- A list 2 elements : the first one is np.ndarray with the observed
        :return mean: [list | None] --- A list with average vx and vy if solver=LSMR_ini, but the regularization do not require an apriori on the acceleration
        :return dates_range: [list | None] --- Dates between which the displacements will be inverted
        :return regu: [np array | Nothing] --- If flag is not None, regularisation method to be used for each pixel
        :return coef: [np array | Nothing] --- If flag is not None, regularisation coefficient to be used for each pixel
        """

        # Variables to keep
        var_to_keep = (
            ["date1", "date2", "vx", "vy", "errorx", "errory", "temporal_baseline"]
            if not visual
            else ["date1", "date2", "vx", "vy", "errorx", "errory", "temporal_baseline", "sensor", "source"]
        )

        if proj == "int":
            data = self.ds.isel(x=i, y=j)[var_to_keep]
        else:
            i, j = self.convert_coordinates(i, j, proj=proj)
            # Interpolate only necessary variables and drop NaN values
            if interp == "nearest":
                # 74.3 ms ± 1.33 ms per loop (mean ± std. dev. of 7 runs, 10 loops each)
                data = self.ds.sel(x=i, y=j, method="nearest")[var_to_keep]
                data = data.dropna(dim="mid_date")
            else:
                data = self.ds.interp(x=i, y=j, method=interp)[var_to_keep].dropna(
                    dim="mid_date"
                )  # 282 ms ± 12.1 ms per loop (mean ± std. dev. of 7 runs, 1 loop each)

        if flag is not None:
            if isinstance(regu, dict) and isinstance(coef, dict):
                flag = np.round(flag["flag"].sel(x=i, y=j, method="nearest").values)
                regu = regu[flag]
                coef = coef[flag]
            else:
                raise ValueError("regu must be a dict if assign_flag is True!")

        data_dates = data[["date1", "date2"]].to_array().values.T
        if data_dates.dtype == "<M8[ns]":  # Convert to days if needed
            data_dates = data_dates.astype("datetime64[D]")

        if (solver == "LSMR_ini" or regu == "1accelnotnull" or regu == "directionxy") and rolling_mean is not None:
            if len(rolling_mean.sizes) == 3:  # if regu == 1accelnotnul, rolling_mean have a time dimesion
                # Load rolling mean for the given pixel, only on the dates available
                dates_range = construction_dates_range_np(
                    data_dates
                )  # 652 µs ± 3.24 µs per loop (mean ± std. dev. of 7 runs, 1,000 loops each)
                mean = rolling_mean.sel(
                    mid_date=dates_range[:-1] + np.diff(dates_range) // 2, x=i, y=j, method="nearest"
                )[["vx_filt", "vy_filt"]]
                mean = [mean[i].values / unit for i in ["vx_filt", "vy_filt"]]  # Convert it to m/day

            else:  # elif solver= LSMR_ini, rolling_mean is an average in time per pixel
                mean = rolling_mean.sel(x=i, y=j, method="nearest")[["vx", "vy"]]
                mean = [mean[i].values / unit for i in ["vx", "vy"]]  # Convert it to m/day
                dates_range = None

        else:  # If there is no apriori and no initialization
            mean = None
            dates_range = None

        # data_values is composed of vx, vy, errorx, errory, temporal baseline
        if visual:
            if output_format == "np":
                data_str = data[["sensor", "source"]].to_array().values.T
                data_values = data.drop_vars(["date1", "date2", "sensor", "source"]).to_array().values.T
                data = [data_dates, data_values, data_str]
            elif output_format == "df":
                data = data.to_pandas()
            else:
                raise ValueError(
                    "Please enter np if you want to have as output a numpy array, and df if you want a pandas dataframe"
                )
        else:
            data_values = data.drop_vars(["date1", "date2"]).to_array().values.T
            data = [data_dates, data_values]

        if flag is not None:
            return data, mean, dates_range, regu, coef
        else:
            return data, mean, dates_range

    # %% ==================================================================== #
    #                             CUBE PROCESSING                             #
    # =====================================================================%% #

    def delete_outliers(
        self,
        delete_outliers: str | float,
        flag: xr.Dataset | None = None,
        slope: xr.Dataset | None = None,
        aspect: xr.Dataset | None = None,
        direction: xr.Dataset | None = None,
        **kwargs,
    ):

        """
        Delete outliers according to a certain criterium.

        :param delete_outliers: [str | float] --- If float delete all velocities which a quality indicator higher than delete_outliers, if median_filter delete outliers that an angle 45° away from the average vector
        :param flag: [xr dataset | None] [default is None] --- If not None, the values of the coefficient used for stable areas, surge glacier and non surge glacier
        """

        if isinstance(delete_outliers, int) or isinstance(delete_outliers, str):
            if isinstance(delete_outliers, int):  # filter according to the maximal error
                inlier_mask = dask_filt_warpper(
                    self.ds["vx"], self.ds["vy"], filt_method="error", error_thres=delete_outliers
                )

            elif isinstance(delete_outliers, str):  # filter according to vcc_angle, zscore, median_angle
                axis = self.ds["vx"].dims.index("mid_date")
                inlier_mask = dask_filt_warpper(
                    self.ds["vx"],
                    self.ds["vy"],
                    filt_method=delete_outliers,
                    slope=slope,
                    aspect=aspect,
                    direction=direction,
                    axis=axis,
                    **kwargs,
                )

                if flag is not None:
                    if delete_outliers != "vvc_angle":
                        flag = flag["flag"].values if flag["flag"].shape[0] == self.nx else flag["flag"].values.T
                        flag_condition = flag == 0
                        flag_condition = np.expand_dims(flag_condition, axis=axis)
                        print(inlier_mask)
                        inlier_mask = np.logical_or(inlier_mask, flag_condition)
                        print(inlier_mask)

            inlier_flag = xr.DataArray(inlier_mask, dims=self.ds["vx"].dims)
            for var in ["vx", "vy"]:
                self.ds[var] = self.ds[var].where(inlier_flag)

            self.ds = self.ds.persist()

        elif isinstance(delete_outliers, dict):
            for method in delete_outliers.keys():
                if method == "error":
                    if delete_outliers["error"] is None:
                        self.delete_outliers("error", flag)
                    else:
                        self.delete_outliers(delete_outliers["error"], flag)
                elif method == "magnitude":
                    if delete_outliers["magnitude"] is None:
                        self.delete_outliers("magnitude", flag)
                    else:
                        self.delete_outliers("magnitude", flag, magnitude_thres=delete_outliers["magnitude"])
                elif method == "median_magnitude":
                    if delete_outliers["median_magnitude"] is None:
                        self.delete_outliers("median_magnitude", flag)
                    else:
                        self.delete_outliers(
                            "median_magnitude", flag, median_magnitude_thres=delete_outliers["median_magnitude"]
                        )
                elif method == "z_score":
                    if delete_outliers["z_score"] is None:
                        self.delete_outliers("z_score", flag)
                    else:
                        self.delete_outliers("z_score", flag, z_thres=delete_outliers["z_score"])

                elif method == "mz_score":
                    if delete_outliers["mz_score"] is None:
                        self.delete_outliers("mz_score", flag)
                    else:
                        self.delete_outliers("mz_score", flag, z_thres=delete_outliers["mz_score"])

                elif method == "median_angle":
                    if delete_outliers["median_angle"] is None:
                        self.delete_outliers("median_angle", flag)
                    else:
                        self.delete_outliers("median_angle", flag, z_thres=delete_outliers["median_angle"])

                elif method == "vvc_angle":
                    if delete_outliers["vvc_angle"] is None:
                        self.delete_outliers("vvc_angle", flag)
                    else:
                        self.delete_outliers("vvc_angle", flag, **delete_outliers["vvc_angle"])
                elif method == "topo_angle":
                    self.delete_outliers("topo_angle", flag, slope=slope, aspect=aspect)
                elif method == "flow_angle":
                    self.delete_outliers("flow_angle", flag, direction=direction)
                elif method == "mz_score":
                    if delete_outliers["mz_score"] is None:
                        self.delete_outliers("mz_score", flag)
                    else:
                        self.delete_outliers("mz_score", flag, z_thres=delete_outliers["mz_score"])
                else:
                    raise ValueError(
<<<<<<< HEAD
                        f"Filtering method should be either 'median_angle', 'vvc_angle', 'topo_angle', 'z_score','mz_score', 'magnitude', 'median_magnitude' or 'error'."
=======
                        f"Filtering method should be either 'median_angle', 'vvc_angle', 'topo_angle', 'z_score', 'mz_score', 'magnitude', 'median_magnitude' or 'error'."
>>>>>>> fcb738ee
                    )
        else:
            raise ValueError("delete_outliers must be a int, a string or a dict, not {type(delete_outliers)}")

    def mask_cube(self, mask: xr.DataArray | str):

        """
        Mask some of the data of the cube (putting it to np.nan).

        :param mask: [str | xr dataarray] --- Either a DataArray with 1 the data to keep and 0 the ones to remove, or a path to a file containing a DataArray or a shapefile to be rasterized
        """

        if type(mask) is str:
            if mask[-3:] == "shp":  # Convert the shp file to an xarray dataset (rasterize the shapefile)
                polygon = geopandas.read_file(mask).to_crs(CRS(self.ds.proj4))
                raster = rasterize(
                    [polygon.geometry[0]],
                    out_shape=self.ds.rio.shape,
                    transform=self.ds.rio.transform(),
                    fill=0,
                    dtype="int16",
                )
                mask = xr.DataArray(data=raster.T, dims=["x", "y"], coords=self.ds[["x", "y"]].coords)
            else:
                mask = xr.open_dataarray(mask)
            mask.load()

        # Mask the velocities and the errors
        if not self.is_TICO:
            self.ds[["vx", "vy", "errorx", "errory"]] = (
                self.ds[["vx", "vy", "errorx", "errory"]]
                .where(mask.sel(x=self.ds.x, y=self.ds.y, method="nearest") == 1)
                .astype("float32")
            )
        else:
            self.ds[["dx", "dy", "xcount_x", "xcount_y"]] = (
                self.ds[["dx", "dy", "xcount_x", "xcount_y"]]
                .where(mask.sel(x=self.ds.x, y=self.ds.y, method="nearest") == 1)
                .astype("float32")
            )

    def reproject_geotiff_to_cube(self, file_path):

        """
        Reproject the geotiff file to the same geometry of the cube
        :param: file_path: [str] --- path of the geotifffile to be wrapped
        :return: warped data [np.ndarray] --- warped data with same shape and resolution as the cube
        """
        if file_path.split(".")[-1] == "tif":
            with rio.open(file_path) as src:
                src_data = src.read(1)

            dst_data = np.empty(shape=self.ds.rio.shape, dtype=np.float32)
            dst_data, _ = rio.warp.reproject(
                source=src_data,
                destination=dst_data,
                src_transform=src.transform,
                src_crs=src.crs,
                dst_crs=CRS.from_proj4(self.ds.proj4),
                dst_transform=self.ds.rio.transform(),
                dst_shape=self.ds.rio.shape,
                resampling=rio.warp.Resampling.bilinear,
            )
            dst_data[dst_data == src.nodata] = np.nan
        return dst_data

    def compute_flow_direction(self, vx_file: str | None = None, vy_file: str | None = None) -> xr.DataArray:

        """
        Compute the avaerage flow direction from the input vx and vy files or just from the observations
        :param: vx_file | vy_file: [str] --- path of the flow velocity file, should be geotiff format
        :return: direction: [xr.DataArray] --- computed average flow direction at each pixel
        """
        if vx_file is not None and vy_file is not None:
            vx = self.reproject_geotiff_to_cube(vx_file)
            vy = self.reproject_geotiff_to_cube(vy_file)
        else:
            vx = self.ds["vx"].values
            vy = self.ds["vy"].values

        temporal_baseline = self.ds["temporal_baseline"].values
        temporal_baseline = temporal_baseline[np.newaxis, np.newaxis, :]
        vx_weighted = np.nansum(vx * temporal_baseline, axis=2) / np.nansum(temporal_baseline, axis=2)
        vy_weighted = np.nansum(vy * temporal_baseline, axis=2) / np.nansum(temporal_baseline, axis=2)

        v_mean_weighted = np.sqrt(vx_weighted**2 + vy_weighted**2)

        direction = np.arctan2(vx_weighted, vy_weighted)
        direction = (np.rad2deg(direction) + 360) % 360

        direction = np.where(v_mean_weighted < 1, np.nan, direction)

        direction = xr.Dataset(
            data_vars=dict(
                direction=(["y", "x"], np.array(direction.T)),
            ),
            coords=dict(x=(["x"], self.ds.x.data), y=(["y"], self.ds.y.data)),
        )

        return direction

    def compute_slo_asp(self, dem_file: str, blur_size: int = 5) -> (xr.DataArray, xr.DataArray):
        """

        :param dem_file: [str] --- path of the DEM
        :param blur_size: [int] --- spatial smoothing to apply to the DEM
        :return: slope [xr.DataArray] --- slope of the smoothed DEM
        :return: aspect [xr.DataArray] --- aspect of the smoothed D DEM

        """

        # decorator to define a generator-based context manager. This allows the user to use the with statement with a generator function, here to remove every printed messages
        @contextlib.contextmanager
        def suppress_stdout_stderr():
            with open(os.devnull, "w") as devnull:
                old_stdout = os.dup(1)
                old_stderr = os.dup(2)
                os.dup2(devnull.fileno(), 1)
                os.dup2(devnull.fileno(), 2)
                try:
                    yield
                finally:
                    os.dup2(old_stdout, 1)
                    os.dup2(old_stderr, 2)

        if CRS.from_proj4(self.ds.proj4) == CRS.from_epsg(4326):
            raise ValueError("The CRS of the cube must be projected in meters for calculating slope and aspect")
        # Open the DEM file
        dem = self.reproject_geotiff_to_cube(dem_file)

        # Set no_data value if src.nodata is None
        with rio.open(dem_file) as src:
            no_data = src.nodata if src.nodata is not None else -9999

        dem = median_filter(dem, size=blur_size)  # Blur the DEM, should be done first before computing slope and aspect
        # Create richdem array with suppressed output, richDEM is very quick for even very large DEMs.
        with suppress_stdout_stderr():
            dem_rd = rd.rdarray(dem, no_data=no_data)

        dem_rd.geotransform = self.ds.rio.transform().to_gdal()

        # Calculate slope and aspect with suppressed output message
        with suppress_stdout_stderr():
            slope = rd.TerrainAttribute(dem_rd, attrib="slope_degrees")
            aspect = rd.TerrainAttribute(dem_rd, attrib="aspect")

        # Replace no_data values in slope and aspect with NaN
        slope[slope == slope.no_data] = np.nan
        aspect[aspect == aspect.no_data] = np.nan

        # Convert slope and aspect to xarray Datasets
        slope = xr.Dataset(
            data_vars=dict(
                slope=(["y", "x"], np.array(slope)),
            ),
            coords=dict(x=(["x"], self.ds.x.data), y=(["y"], self.ds.y.data)),
        )
        aspect = xr.Dataset(
            data_vars=dict(
                aspect=(["y", "x"], np.array(aspect)),
            ),
            coords=dict(x=(["x"], self.ds.x.data), y=(["y"], self.ds.y.data)),
        )

        return slope, aspect

    def create_flag(self, flag: str = None, field_name: str | None = None, default_value: str | int | None = None):

        """
        Create a flag dataset based on the provided shapefile and shapefile field.
        Which is usually used to divide the pixels into different types, especially for surging glaciers.
        If you just want to divide by polygon, set the shp_field to None

        :param flag (str, optional): The path to the shapefile. Defaults to None.
        :param shp_field (str, optional): The name of the shapefile field. Defaults to 'surge_type' (used in RGI7).
        :param default_value (str | int | None, optional): The default value for the shapefile field. Defaults to 0.
        :Returns flag: xr.Dataset, The flag dataset with dimensions 'y' and 'x'.
        """

        if isinstance(flag, str):
            if flag.split(".")[-1] == "nc":  # If flag is a netCDF file
                flag = xr.open_dataset(flag)

            elif flag.split(".")[-1] in ["shp", "gpkg"]:  # If flag is a shape file
                flag = geopandas.read_file(flag).to_crs(self.ds.proj4).clip(self.ds.rio.bounds())

                # surge-type glacier: 2, other glacier: 1, stable area: 0
                if field_name is None:
                    if "surge_type" in flag.columns:  # RGI inventory, surge-type glacier: 2, other glacier: 0
                        default_value = 0
                        field_name = "surge_type"
                    elif (
                        "Surge_class" in flag.columns
                    ):  # HMA surging glacier inventory, surge-type glacier: 2, other glacier: ''
                        default_value = None
                        field_name = "Surge_class"

                if field_name is not None:
                    flag_id = flag[field_name].apply(lambda x: 2 if x != default_value else 1).astype("int16")
                    geom_value = ((geom, value) for geom, value in zip(flag.geometry, flag_id))
                else:
                    # inside the polygon: 1, outside: 0
                    geom_value = ((geom, 1) for geom in flag.geometry)

                try:
                    flag = rasterio.features.rasterize(
                        geom_value,
                        out_shape=(self.ny, self.nx),
                        transform=self.ds.rio.transform(),
                        all_touched=True,
                        fill=0,  # background value
                        dtype="int16",
                    )
                except:
                    flag = np.zeros(shape=(self.ny, self.nx), dtype="int16")

                flag = xr.Dataset(
                    data_vars=dict(
                        flag=(["y", "x"], flag),
                    ),
                    coords=dict(
                        x=(["x"], self.ds.x.data),
                        y=(["y"], self.ds.y.data),
                    ),
                )

            elif not isinstance(flag, xr.Dataset):
                raise ValueError("flag file must be .nc or .shp")

        if "flags" in list(flag.variables):
            flag = flag.rename({"flags": "flag"})

        return flag

    def filter_cube(
        self,
        i: int | float | None = None,
        j: int | float | None = None,
        smooth_method: str = "gaussian",
        s_win: int = 3,
        t_win: int = 90,
        sigma: int = 3,
        order: int = 3,
        unit: int = 365,
        delete_outliers: str | float | None = None,
        flag: xr.Dataset | str | None = None,
        dem_file: str | None = None,
        regu: int | str = 1,
        solver: str = "LSMR_ini",
        proj: str = "EPSG:4326",
        velo_or_disp: str = "velo",
        select_baseline: int | None = None,
        verbose: bool = False,
    ) -> xr.Dataset:

        """
           Filter the original data before the inversion:
        -delete outliers according to the provided criterium
        -compute a spatio-temporal kernel of the data, which can be used as apriori for the inversion (for "1accelnotnull" or "directionxy" )
        -compute mean velocity along x and y ( for solver = 'LSMR_ini' if regu is not "1accelnotnull" or "directionxy" )

        :params i, j: [int | float] --- Coordinates to be converted
        :param smooth_method: [str] [default is 'gaussian'] --- Smoothing method to be used to smooth the data in time ('gaussian', 'median', 'emwa', 'savgol')
        :param s_win: [int] [default is 3] --- Size of the spatial window
        :param t_win: [int] [default is 90] --- Time window size for 'ewma' smoothing
        :param sigma: [int] [default is 3] --- Standard deviation for 'gaussian' filter
        :param order: [int] [default is 3] --- Order of the smoothing function
        :param unit: [int] [default is 365] --- 365 if the unit is m/y, 1 if the unit is m/d
        :param delete_outliers: [str | float | None] [default is None] --- If float delete all velocities which a quality indicator higher than delete_outliers
        :param flag: [xr dataset | None] [default is None] --- If not None, the values of the coefficient used for stable areas, surge glacier and non surge glacier
        :param regu: [int | str] [default is 1] --- Regularisation of the solver
        :param solver: [str] [default is 'LSMR_ini'] --- Solver used to invert the system
        :param proj: [str] [default is 'EPSG:4326'] --- EPSG of i,j projection
        :param velo_or_disp: [str] [default is 'velo'] --- 'disp' or 'velo' to indicate the type of the observations : 'disp' mean that self contain displacements values and 'velo' mean it contains velocity
        :param select_baseline: [int | None] [default is None] --- threshold of the temporal baseline to select, if the number of observation is lower than 3 times the number of estimated displacement with this threshold, it is increased by 30 days
        :param verbose: [bool] [default is False] --- Print information throughout the process

        :return obs_filt: [xr dataset | None] --- Filtered dataset
        """

        def loop_rolling(da_arr: xr.Dataset, select_baseline: int | None = None) -> (np.ndarray, np.ndarray):  # type: ignore

            """
            A function to calculate spatial mean, resample data, and calculate exponential smoothed velocity.

            :param da_arr: [xr dataset] --- Original data
            :param select_baseline: [int] [default is 200] --- Threshold over the temporal baselines

            :return spatial_mean: [np array] --- Exponential smoothed velocity
            :return date_out: [np array] --- Observed dates
            """

            # Compute the dates of the estimated displacements time series
            date_out = date_range[:-1] + np.diff(date_range) // 2
            mid_dates = self.ds["mid_date"]

            if verbose:
                start = time.time()
            if select_baseline is not None:
                baseline = self.ds["temporal_baseline"].compute()
                idx = np.where(
                    baseline < select_baseline
                )  # Take only the temporal baseline lower than the threshold selecr_baseline
                while len(idx[0]) < 3 * len(date_out) & (
                    select_baseline < 200
                ):  # Increase the threshold by 30, if the number of observation is lower than 3 times the number of estimated displacement
                    # while (len(idx[0]) < 3 * len(
                    #             date_out)):
                    #     select_baseline += 30
                    idx = np.where(baseline < select_baseline)
                mid_dates = mid_dates.isel(mid_date=idx[0])
                da_arr = da_arr.isel(mid_date=idx[0])

            # Find the time axis for dask processing
            time_axis = self.ds["vx"].dims.index("mid_date")
            # Apply the selected kernel in time
            if verbose:
                with ProgressBar():  # Plot a progress bar
                    filtered_in_time = dask_smooth_wrapper(
                        da_arr.data,
                        mid_dates,
                        t_out=date_out,
                        smooth_method=smooth_method,
                        sigma=sigma,
                        t_win=t_win,
                        order=order,
                        axis=time_axis,
                    ).compute()
            else:
                filtered_in_time = dask_smooth_wrapper(
                    da_arr.data,
                    mid_dates,
                    t_out=date_out,
                    smooth_method=smooth_method,
                    sigma=sigma,
                    t_win=t_win,
                    order=order,
                    axis=time_axis,
                ).compute()

            if verbose:
                print(f"[Data filtering] Smoothing observations took {round((time.time() - start), 1)} s")

            # Spatial average
            if (
                np.min([da_arr["x"].size, da_arr["y"].size]) > s_win
            ):  # The spatial average is performed only if the size of the cube is larger than s_win, the spatial window
                spatial_axis = tuple(i for i in range(3) if i != time_axis)
                pad_widths = tuple((s_win // 2, s_win // 2) if i != time_axis else (0, 0) for i in range(3))
                spatial_mean = da.nanmean(
                    sliding_window_view(filtered_in_time, (s_win, s_win), axis=spatial_axis), axis=(-1, -2)
                )
                spatial_mean = da.pad(spatial_mean, pad_widths, mode="edge")
            else:
                spatial_mean = filtered_in_time

            return spatial_mean.compute(), np.unique(date_out)

        if np.isnan(self.ds["date1"].values).all():
            print("[Data filtering] Empty sub-cube (masked data ?)")
            return None

        if i is not None and j is not None:  # Crop the cube dataset around a given pixel
            i, j = self.convert_coordinates(i, j, proj=proj, verbose=verbose)
            if verbose:
                print(f"[Data filtering] Clipping dataset to individual pixel: (x, y) = ({i},{j})")
            buffer = (s_win + 2) * (self.ds["x"][1] - self.ds["x"][0])
            self.buffer(self.ds.proj4, [i, j, buffer])
            self.ds = self.ds.unify_chunks()

        # The rolling smooth should be carried on velocity, while we need displacement during inversion
        if velo_or_disp == "disp":  # to provide velocity values
            self.ds["vx"] = self.ds["vx"] / self.ds["temporal_baseline"] * unit
            self.ds["vy"] = self.ds["vy"] / self.ds["temporal_baseline"] * unit

        if flag is not None:
            flag = self.create_flag(flag)
            flag.load()

            if isinstance(regu, dict):
                regu = list(regu.values())
            else:
                raise ValueError("regu must be a dict if flag is Not None")
        else:
            if isinstance(regu, int):  # if regu is an integer
                regu = [regu]
            elif isinstance(regu, str):  # if regu is a string
                regu = list(regu.split())

        start = time.time()

        if delete_outliers is not None:
            slope, aspect, direction = None, None, None
            if (isinstance(delete_outliers, str) and delete_outliers == "topo_angle") or (
                isinstance(delete_outliers, dict) and "topo_angle" in delete_outliers.keys()
            ):
                if isinstance(dem_file, str):
                    slope, aspect = self.compute_slo_asp(dem_file=dem_file)
                else:
                    raise ValueError("dem_file must be given if delete_outliers is 'topo_angle'")

            elif (isinstance(delete_outliers, str) and delete_outliers == "flow_angle") or (
                isinstance(delete_outliers, dict) and "flow_angle" in delete_outliers.keys()
            ):
                direction = self.compute_flow_direction(vx_file=None, vy_file=None)
            self.delete_outliers(delete_outliers=delete_outliers, flag=None, slope=slope, aspect=aspect, direction=direction)
            if verbose:
                print(f"[Data filtering] Delete outlier took {round((time.time() - start), 1)} s")

        if "1accelnotnull" in regu or "directionxy" in regu:
            date_range = np.sort(
                np.unique(
                    np.concatenate(
                        (
                            self.ds["date1"].values[~np.isnan(self.ds["date1"].values)],
                            self.ds["date2"].values[~np.isnan(self.ds["date2"].values)],
                        ),
                        axis=0,
                    )
                )
            )
            if verbose:
                start = time.time()

            vx_filtered, dates_uniq = loop_rolling(self.ds["vx"], select_baseline=select_baseline)
            vy_filtered, dates_uniq = loop_rolling(self.ds["vy"], select_baseline=select_baseline)

            # The time dimension of the smoothed velocity observations is different from the original,
            # which is because of the possible duplicate mid_date of different image pairs...
            obs_filt = xr.Dataset(
                data_vars=dict(
                    vx_filt=(["x", "y", "mid_date"], vx_filtered), vy_filt=(["x", "y", "mid_date"], vy_filtered)
                ),
                coords=dict(x=(["x"], self.ds.x.data), y=(["y"], self.ds.y.data), mid_date=dates_uniq),
                attrs=dict(description="Smoothed velocity observations", units="m/y", proj4=self.ds.proj4),
            )
            del vx_filtered, vy_filtered

            if verbose:
                print(
                    "[Data filtering] Calculating smoothing mean of the observations completed in {:.2f} seconds".format(
                        time.time() - start
                    )
                )

        elif (
            solver == "LSMR_ini"
        ):  # The initialization is based on the averaged velocity over the period, for every pixel
            obs_filt = self.ds[["vx", "vy"]].mean(dim="mid_date")
            obs_filt.attrs["description"] = "Averaged velocity over the period"
            obs_filt.attrs["units"] = "m/y"
        else:
            obs_filt = None

        # Unify the observations to displacement to provide displacement values during inversion
        self.ds["vx"] = self.ds["vx"] * self.ds["temporal_baseline"] / unit
        self.ds["vy"] = self.ds["vy"] * self.ds["temporal_baseline"] / unit

        if obs_filt != None:
            obs_filt.load()
        self.ds = self.ds.load()  # Crash memory without loading
        # persist() is particularly useful when using a distributed cluster because the data will be loaded into distributed memory across your machines and be much faster to use than reading repeatedly from disk.

        return obs_filt, flag

    def split_cube(self, n_split: int = 2, dim: str | list = "x", savepath: str | None = None):

        """
        Split the cube into smaller cubes (taking less memory to load) according to the given dimensions.

        :param n_split: [int] [default is 2] --- Number of split to compute along each dimensions in dim
        :param dim: [str | list] [default is "x"] --- Dimension.s along which must be split the cube
        :param savepath: [str | None] [default is None] --- If not None, save the new cubes at this location

        :return cubes: [dict] --- Dictionary of the splitcubes (keys describe the position of the cube)
        """

        cubes = dict()
        for s in range(n_split):
            if isinstance(dim, str):
                cube = cube_data_class(
                    self,
                    self.ds.isel(
                        {dim: slice(s * len(self.ds[dim].values) // 2, (s + 1) * len(self.ds[dim].values) // 2, 1)}
                    ),
                )
                if savepath is not None:
                    cube.ds.to_netcdf(f"{savepath}{dim}_{s}.nc")
                    print(f"Split cube saved at {savepath}{dim}_{s}.nc")
                cubes[f"{savepath.split('/')[-1]}{dim}_{s}"] = cube
            elif isinstance(dim, list):
                cube = cube_data_class(
                    self,
                    self.ds.isel(
                        {
                            dim[0]: slice(
                                s * len(self.ds[dim[0]].values) // 2, (s + 1) * len(self.ds[dim[0]].values) // 2, 1
                            )
                        }
                    ),
                )
                if len(dim) > 1:
                    cubes |= cube.split_cube(n_split=n_split, dim=dim[1:], savepath=f"{savepath}{dim[0]}_{s}_")
                else:
                    if savepath is not None:
                        cube.ds.to_netcdf(f"{savepath}{dim[0]}_{s}.nc")
                        print(f"Split cube saved at {savepath}{dim[0]}_{s}.nc")
                    cubes[f"{savepath.split('/')[-1]}{dim}_{s}"] = cube

        return cubes

    def align_cube(
        self,
        cube: "cube_data_class",
        unit: int = 365,
        reproj_vel: bool = True,
        reproj_coord: bool = True,
        interp_method: str = "nearest",
    ):

        """
        Reproject cube to match the resolution, projection, and region of self.

        :param cube: Cube to align to self
        :param unit: Unit of the velocities (365 for m/y, 1 for m/d) (default is 365)
        :param reproj_vel: Whether the velocity have to be reprojected or not -> it will modify their value (default is True)
        :param reproj_coord: Whether the coordinates have to be interpolated or not (using interp_method) (default is True)
        :param interp_method: Interpolation method used to reproject cube (default is 'nearest')

        :return: Cube projected to self
        """

        if reproj_vel:  # if the velocity components have to be reprojected in the new projection system
            grid = np.meshgrid(cube.ds["x"], cube.ds["y"])
            temp = cube.temp_base_()
            endx = np.array(
                [(np.ma.masked_invalid(cube.ds["vx"][z]) * temp[z] / unit) + grid[0] for z in range(cube.nz)]
            )  # localisation of the final coordinate of each pixel displaced by the corresponding velocity vector, in x
            endy = np.array(
                [(np.ma.masked_invalid(cube.ds["vy"][z]) * temp[z] / unit) + grid[1] for z in range(cube.nz)]
            )  # localisation of the final coordinate of each pixel displaced by the corresponding velocity vector, in y

            # reprojection of the final coordinate of each pixel displaced by the corresponding velocity vector
            transformer = Transformer.from_crs(cube.ds.proj4, self.ds.proj4)
            t = np.array([transformer.transform(endx[z], endy[z]) for z in range(cube.nz)])
            del endx, endy

            # Computation of the difference between final and oringinal coordinates in the new system
            grid = transformer.transform(grid[0], grid[1])
            vx = np.array(
                [(grid[0] - t[z, 0, :, :]) / temp[z] * unit for z in range(cube.nz)]
            )  # positive toward the West
            vy = np.array(
                [(t[z, 1, :, :] - grid[1]) / temp[z] * unit for z in range(cube.nz)]
            )  # positive toward the North
            cube.ds["vx"] = xr.DataArray(
                vx.astype("float32"),
                dims=["mid_date", "y", "x"],
                coords={"mid_date": cube.ds.mid_date, "y": cube.ds.y, "x": cube.ds.x},
            )
            cube.ds["vx"].encoding = {"vx": {"dtype": "float32", "scale_factor": 0.1, "units": "m/y"}}
            cube.ds["vy"] = xr.DataArray(
                vy.astype("float32"),
                dims=["mid_date", "y", "x"],
                coords={"mid_date": cube.ds.mid_date, "y": cube.ds.y, "x": cube.ds.x},
            )
            cube.ds["vy"].encoding = {"vy": {"dtype": "float32", "scale_factor": 0.1, "units": "m/y"}}
            del vx, vy

            # if reproj_coord:
        #     # Convert the system of coordinate and adjust the spatial resolution of self to match the resolution, projection, and region of cube
        #     cube.ds = cube.ds.rio.write_crs(cube.ds.proj4)
        #     self.ds = self.ds.rio.write_crs(self.ds.proj4)
        #     if interp_method == 'nearest':
        #         cube.ds = self.ds.rio.reproject_match(cube.ds, resampling=rasterio.enums.Resampling.nearest)
        #     # Update of cube_data_classxr attributes
        #     self.ds = self.ds.assign_attrs({'proj4': cube.ds.proj4})
        #     # cube2.ds = cube2.ds.rio.write_crs(cube2.proj4, inplace=True)
        #     self.nx = self.ds.dims['x']
        #     self.ny = self.ds.dims['y']

        if reproj_coord:
            # Convert the system of coordinate and adjust the spatial resolution of the cube2 to match the resolution, projection, and region of self, using a bilinear interpolation
            cube.ds = cube.ds.rio.write_crs(cube.ds.proj4)
            self.ds = self.ds.rio.write_crs(self.ds.proj4)
            cube.ds = cube.ds.transpose("mid_date", "y", "x")
            # Reproject coordinates
            if interp_method == "nearest":
                cube.ds = cube.ds.rio.reproject_match(self.ds, resampling=rasterio.enums.Resampling.nearest)
            # Reject abnormal data (when the cube sizes are not the same and data are missing, the interpolation leads to infinite or nearly-infinite values)
            cube.ds[["vx", "vy"]] = cube.ds[["vx", "vy"]].where(
                (np.abs(cube.ds["vx"].values) < 10000) | (np.abs(cube.ds["vy"].values) < 10000), np.nan
            )

            # Update of cube_data_classxr attributes
            cube.ds = cube.ds.assign_attrs({"proj4": self.ds.proj4})
            cube.nx = cube.ds.dims["x"]
            cube.ny = cube.ds.dims["y"]
            cube.ds = cube.ds.assign_coords({"x": cube.ds.x, "y": cube.ds.y})

        cube.ds = cube.ds.assign_attrs({"author": f"{cube.ds.author} aligned"})

        return cube

    def merge_cube(self, cube: "cube_data_class"):

        """
        Merge another cube to the present one. It must have been aligned first (using align_cube)

        :param cube: [cube_data_class] --- The cube to be merged to self
        """

        # Merge the cubes (must be previously aligned before using align_cube)
        self.ds = xr.concat([self.ds, cube.ds.sel(x=self.ds["x"], y=self.ds["y"])], dim="mid_date")

        # Update the attributes
        self.ds = self.ds.chunk(chunks={"mid_date": self.ds["mid_date"].size})
        self.nz = self.ds["mid_date"].size
        if (
            type(self.filedir) != list
            and type(self.filename) != list
            and type(self.author) != list
            and type(self.source) != list
        ):
            self.filedir = [self.filedir]
            self.filename = [self.filename]
            self.author = [self.author]
            self.source = [self.source]
        self.filedir.append(cube.filedir)
        self.filename.append(cube.filename)
        self.author.append(cube.author)
        self.source.append(cube.source)

    def average_cube(
        self,
        return_format: str = "geotiff",
        return_variable: list = ["vv"],
        save: bool = True,
        path_save: str | None = None,
    ):

        """
        Compute the mean velocity at each pixel of he cube.

        :param return_format: [str] [default is 'geotiff'] --- Type of the file to be returned ('nc' or 'geotiff')
        :param return_variable: [list] [default is ['vv']] --- Which variable's mean must be returned
        :param save: [bool] [default is True] --- If True, save the file to path_save
        :param path_save: [str | None] [default is None] --- Path where to save the mean velocity file

        :return: xr dataset, with vx_mean, the mean of vx and vy_mean the mean of vy
        """

        vx_mean = self.ds["vx"].mean(dim="mid_date")
        vy_mean = self.ds["vy"].mean(dim="mid_date")
        dico_variable = {"vx": vx_mean, "vx": vy_mean}
        if "vv" in return_variable:
            vv_mean = np.sqrt(vx_mean**2 + vy_mean**2)
            dico_variable["vv"] = vv_mean

        if return_format == "nc":
            ds_mean = xr.Dataset({})
            coords = {"y": self.ds.y, "x": self.ds.x}
            for variable in return_variable:
                ds_mean[f"{variable}_mean"] = xr.DataArray(dico_variable[variable], dims=["y", "x"], coords=coords)
            if save:
                ds_mean.to_netcdf(path_save)
            return ds_mean

        elif return_format == "geotiff":
            ds_mean = []
            for variable in return_variable:
                mean_v = dico_variable[variable].to_numpy().astype(np.float32)
                mean_v = np.flip(mean_v.T, axis=0)

                if save:
                    # Create the GeoTIFF file
                    with rasterio.open(
                        f"{path_save}/mean_velocity_{variable}.tif",
                        "w",
                        driver="GTiff",
                        height=mean_v.shape[0],
                        width=mean_v.shape[1],
                        count=1,
                        dtype=str(mean_v.dtype),
                        crs=CRS.from_proj4(self.ds.proj4),
                        transform=self.ds.rio.transform(),
                    ) as dst:
                        dst.write(mean_v, 1)

                ds_mean.append(mean_v)

            return ds_mean
        else:
            raise ValueError("Please enter geotiff or nc")

    def compute_heatmap_moving(
        self,
        points_heatmap: pd.DataFrame,
        variable: str = "vv",
        method_interp: str = "linear",
        verbose: bool = False,
        freq: str = "MS",
        method: str = "mean",
    ) -> pd.DataFrame:

        """
        Compute a heatmap of the average monthly velocity, average all the velocities which are overlapping a given month

        :param points_heatmap: Points where the heatmap is to be computed
        :param variable: What variable is to be computed ('vx', 'vy' or 'vv')
        :param method_interp: Interpolation method used to determine the value at a specified point from the discrete velocities data
        :param freq: frequency used in the pandas.date_range function (default: 'MS' every first day of the month)
        :param method: 'mean' or 'median'
        :param verbose: Print information throughout the process (default is False)


        :return: pandas DataFrame, heatmap values where each line corresponds to a date and each row to a point of the line
        """

        date1 = self.date1_()
        date2 = self.date2_()
        # Create a DateTimeIndex range spanning from the minimum date to the maximum date
        date_range = pd.date_range(np.nanmin(date1), np.nanmax(date2), freq=freq)  # 'MS' for start of each month
        data = np.column_stack((date1, date2))  # Combine date1 and date2 into a single 2D array
        # Sort data according to the first date
        data = np.ma.array(sorted(data, key=lambda date: date[0]))  # Sort according to the first date

        # Find the index of the dates that have to be averaged, to get the heatmap
        # Each value of the heatmap corresponds to an average of all the velocities which are overlapping a given period
        save_line = [[] for _ in range(len(date_range) - 1)]
        for i_date, _ in enumerate(date_range[:-1]):
            i = 0
            while i < data.shape[0] and date_range[i_date + 1] >= data[i, 0]:
                if date_range[i_date] <= data[i, 1]:
                    save_line[i_date].append(i)
                i += 1
        interval_output = pd.Series(
            [(date_range[k + 1] - date_range[k]) / np.timedelta64(1, "D") for k in range(date_range.shape[0] - 1)]
        )
        dates_c = date_range[1:] - pd.to_timedelta((interval_output / 2).astype("int"), "D")
        del interval_output, date_range, data

        def data_temporalpoint(k: int, points_heatmap):

            """Get the data at a given spatial point contained in points_heatmap"""

            geopoint = points_heatmap["geometry"].iloc[
                k
            ]  # Return a point at the specified distance along a linear geometric object. # True -> interpretate k/n as fraction and not meters

            i, j = geopoint.x, geopoint.y
            if verbose:
                print("i,j", i, j)

            if variable == "vv":
                v = np.sqrt(
                    self.ds["vx"].interp(x=i, y=j, method=method_interp).load() ** 2
                    + self.ds["vy"].interp(x=i, y=j, method="linear").load() ** 2
                )
            elif variable == "vx" or variable == "vy":
                v = self.ds[variable].interp(x=i, y=j, method=method_interp).load()

            data = np.array([date1, date2, v.values], dtype=object).T
            data = np.ma.array(sorted(data, key=lambda date: date[0]))  # Slort according to the first date

            return data[:, 2]

        for k in range(len(points_heatmap)):
            if verbose:
                print("k", k)

            data = data_temporalpoint(k, points_heatmap)
            vvmasked = np.ma.masked_invalid(np.ma.array(data, dtype="float"))

            if method == "mean":
                vvmean = [np.ma.mean(vvmasked[lines]) for lines in save_line]
            elif method == "median":
                vvmean = [np.ma.median(vvmasked[lines]) for lines in save_line]

            vvdf = pd.DataFrame(vvmean, index=dates_c, columns=[points_heatmap["distance"].iloc[k] / 1000])

            if k > 0:
                line_df_vv = pd.concat([line_df_vv, vvdf], join="inner", axis=1)
            else:
                line_df_vv = vvdf

        return line_df_vv

    # @jit(nopython=True)
    def ncvv(self):
        """Return the Normalized Coherence Vector Velocity"""
        return np.array(
            [
                np.sqrt(
                    np.nansum(
                        self.ds["vx"].isel(x=i, y=j)
                        / np.sqrt(self.ds["vx"].isel(x=i, y=j) ** 2 + self.ds["vy"].isel(x=i, y=j) ** 2)
                    )
                    ** 2
                    + np.nansum(
                        self.ds["vy"].isel(x=i, y=j)
                        / np.sqrt(self.ds["vx"].isel(x=i, y=j) ** 2 + self.ds["vy"].isel(x=i, y=j) ** 2)
                    )
                    ** 2
                )
                / self.nz
                for i in range(self.nx)
                for j in range(self.ny)
            ]
        ).reshape(self.nx, self.ny)

    # %% ======================================================================== #
    #                            WRITING RESULTS AS NETCDF                        #
    # =========================================================================%% #

    def write_result_ticoi(
        self,
        result: list,
        source: str,
        sensor: str,
        filename: str = "Time_series",
        savepath: str | None = None,
        result_quality: list | None = None,
        smooth_res: bool = False,
        smooth_window_size: int = 3,
        smooth_filt: np.ndarray | None = None,
        return_result: bool = False,
        verbose: bool = False,
    ) -> Union["cube_data_class", str]:

        """
        Write the result from TICOI, stored in result, in a xarray dataset matching the conventions CF-1.10
        http://cfconventions.org/Data/cf-conventions/cf-conventions-1.10/cf-conventions.pdf
        units has been changed to unit, since it was producing an error while writing the netcdf file

        :param result: [list] --- List of pd xarray, resulut from the TICOI method
        :param source: [str] --- Name of the source
        :param sensor: [str] --- Sensors which have been used
        :param filename: [str] [default is Time_series] --- Filename of file to saved
        :param result_quality: [list | str | None] [default is None] --- Which can contain 'Norm_residual' to determine the L2 norm of the residuals from the last inversion, 'X_contribution' to determine the number of Y observations which have contributed to estimate each value in X (it corresponds to A.dot(weight)):param savepath: string, path where to save the file
        :param verbose: [bool] [default is None] --- Print information throughout the process (default is False)

        :return cubenew: [cube_data_class] --- New cube where the results are saved
        """

        # TODO: need to check the order of dimension: do we need to transpose?
        non_null_results = [
            result[i * self.ny + j]["vx"].shape[0]
            for i in range(self.nx)
            for j in range(self.ny)
            if result[i * self.ny + j]["vx"].shape[0] != 0
        ]  # Temporal size of the results which are not empty
        first_date_results = [
            result[i * self.ny + j]["date1"].iloc[0]
            for i in range(self.nx)
            for j in range(self.ny)
            if result[i * self.ny + j]["vx"].shape[0] != 0
        ]  # Temporal size of the results which are not empty
        if len(non_null_results) == 0:
            print("[Writing results] There is no results to write and/or save")
            return "There is no results to write and/or save"

        if np.min(non_null_results) == np.max(non_null_results) and all(
            element == first_date_results[0] for element in first_date_results
        ):  # If the dates of the results are the same for every pixel
            non_null_el = next(
                (element for element in result if element.shape[0] != 0), None
            )  # First result array which is not empty, and have size corresponding to the time period common between every pixel
            del non_null_results, first_date_results
        else:
            print("Not the same time dimension for every pixels")
            raise ValueError("Not the same time dimension for every pixels, cannot save cube")

        cubenew = cube_data_class()
        time_variable = non_null_el["date1"] + (non_null_el["date2"] - non_null_el["date1"]) // 2
        cubenew.ds["date1"] = xr.DataArray(non_null_el["date1"], dims="mid_date", coords={"mid_date": time_variable})
        cubenew.ds["date1"].attrs = {
            "standard_name": "date1",
            "unit": "days",
            "long_name": "first date between which the velocity is estimated",
        }
        cubenew.ds["date2"] = xr.DataArray(non_null_el["date2"], dims="mid_date", coords={"mid_date": time_variable})
        cubenew.ds["date2"].attrs = {
            "standard_name": "date2",
            "unit": "days",
            "long_name": "second date between which the velocity is estimated",
        }

        long_name = [
            "velocity in the East/West direction [m/y]",
            "velocity in the North/South direction [m/y]",
            "number of Y observations which have contributed to estimate each value in X (it corresponds to A.dot(weight)) in the East/West direction",
            "number of Y observations which have contributed to estimate each value in X (it corresponds to A.dot(weight)) in the North/South direction",
            "Error propagated for the displacement in the direction Est/West [m/y]",
            "Error propagated for  the displacement in the direction North/South [m/y]",
        ]
        short_name = ["x_velocity", "y_velocity", "xcount_x", "xcount_y", "error_x", "error_y"]

        variables = ["vx", "vy"]
        if result_quality is not None:
            if "X_contribution" in result_quality:
                variables += ["xcount_x", "xcount_y"]
            if "Error_propagation" in result_quality:
                variables += ["error_x", "error_y"]

        for i, var in enumerate(variables):
            result_arr = np.array(
                [
                    result[i * self.ny + j][var]
                    if result[i * self.ny + j][var].shape[0] != 0
                    else pd.Series(np.full(non_null_el.shape[0], np.nan))
                    for i in range(self.nx)
                    for j in range(self.ny)
                ]
            )
            result_arr = result_arr.reshape((self.nx, self.ny, len(time_variable)))

            # Spatially smooth (apply a convolutional filter on) the data
            if smooth_res:
                result_arr = smooth_results(result_arr, window_size=smooth_window_size, filt=smooth_filt)
                for x in range(self.nx):
                    for y in range(self.ny):
                        result[x * self.ny + y][var] = result_arr[x, y, :]

            cubenew.ds[var] = xr.DataArray(
                result_arr,
                dims=["x", "y", "mid_date"],
                coords={"x": self.ds["x"], "y": self.ds["y"], "mid_date": time_variable},
            )
            cubenew.ds[var] = cubenew.ds[var].transpose("mid_date", "y", "x")
            cubenew.ds[var].attrs = {"standard_name": short_name[i], "unit": "m/y", "long_name": long_name[i]}

        if result_quality is not None and "Norm_residual" in result_quality:
            long_name = [
                "Residual from the inversion AX=Y, where Y is the displacement in the direction Est/West [m]",
                "Residual from the regularisation term for the displacement in the direction Est/West [m]",
                "Residual from the inversion AX=Y, where Y is the displacement in the direction North/South [m]",
                "Residual from the regularisation term for the displacement in the direction North/South [m]",
            ]
            short_name = ["ResidualAXY_dx", "ResidualRegu_dx", "ResidualAXY_dy", "ResidualRegu_dy"]
            for k in range(0, 4):
                result_arr = np.array(
                    [
                        result[i * self.ny + j]["NormR"][k]
                        if result[i * self.ny + j]["NormR"].shape[0] != 0
                        else np.nan
                        for i in range(self.nx)
                        for j in range(self.ny)
                    ]
                )
                result_arr = result_arr.reshape((self.nx, self.ny))

                # Spatially smooth (apply a convolutional filter on) the data
                if smooth_res:
                    result_arr = smooth_results(result_arr, window_size=smooth_window_size, filt=smooth_filt)
                    for x in range(self.nx):
                        for y in range(self.ny):
                            result[x * self.ny + y][var] = result_arr[x, y, :]

                cubenew.ds[short_name[k]] = xr.DataArray(
                    result_arr, dims=["x", "y"], coords={"x": self.ds["x"], "y": self.ds["y"]}
                )
                cubenew.ds[short_name[k]] = cubenew.ds[short_name[k]].transpose("y", "x")
                cubenew.ds[short_name[k]].attrs = {
                    "standard_name": short_name[k],
                    "unit": "m",
                    "long_name": long_name[k],
                }

        if result_quality is not None and "Error_propagation" in result_quality:
            long_name = ["Sigma0 Est/West", "Sigma0 North/South [m]", "T value Est/West", "T value North/South"]
            short_name = ["sigma0_x", "sigma0_y", "t_valuex", "t_valuey"]
            for k, var in enumerate(short_name):

                result_arr = np.array(
                    [
                        result[i * self.ny + j]["sigma0"][~np.isnan(result[i * self.ny + j]["sigma0"])].iloc[k]
                        if result[i * self.ny + j]["sigma0"].shape[0] != 0
                        else np.nan
                        for i in range(self.nx)
                        for j in range(self.ny)
                    ]
                )
                result_arr = result_arr.reshape((self.nx, self.ny))

                # Spatially smooth (apply a convolutional filter on) the data
                if smooth_res:
                    result_arr = smooth_results(result_arr, window_size=smooth_window_size, filt=smooth_filt)
                    for x in range(self.nx):
                        for y in range(self.ny):
                            result[x * self.ny + y][var] = result_arr[x, y, :]

                cubenew.ds[short_name[k]] = xr.DataArray(
                    result_arr, dims=["x", "y"], coords={"x": self.ds["x"], "y": self.ds["y"]}
                )
                cubenew.ds[short_name[k]] = cubenew.ds[short_name[k]].transpose("y", "x")
                cubenew.ds[short_name[k]].attrs = {
                    "standard_name": short_name[k],
                    "unit": "m",
                    "long_name": long_name[k],
                }
        del non_null_el, long_name, result_arr

        cubenew.ds["x"] = self.ds["x"]
        cubenew.ds["x"].attrs = {
            "standard_name": "projection_x_coordinate",
            "unit": "m",
            "long_name": "x coordinate of projection",
        }
        cubenew.ds["y"] = self.ds["y"]
        cubenew.ds["y"].attrs = {
            "standard_name": "projection_y_coordinate",
            "unit": "m",
            "long_name": "y coordinate of projection",
        }
        cubenew.ds["mid_date"] = time_variable.to_numpy()
        cubenew.ds["mid_date"].attrs = {
            "standard_name": "central_date",
            "unit": "days",
            "description": "the date in the middle of the two dates between which a velocity is computed",
        }
        cubenew.ds["grid_mapping"] = self.ds.proj4
        cubenew.ds.attrs = {
            "Conventions": "CF-1.10",
            "title": "Ice velocity time series",
            "institution": "Université Grenoble Alpes",
            "references": "Charrier, L., Yan, Y., Koeniguer, E. C., Leinss, S., & Trouvé, E. (2021). Extraction of velocity time series with an optimal temporal sampling from displacement observation networks. IEEE Transactions on Geoscience and Remote Sensing, 60, 1-10.\n Charrier, L., Yan, Y., Koeniguer, E. C., Trouve, E., Mouginot, J., & Millan, R. (2022, June). Fusion of multi-temporal and multi-sensor ice velocity observations. In International Annals of the Photogrammetry, Remote Sensing and Spatial Information Sciences.",
            "source": source,
            "sensor": sensor,
            "proj4": self.ds.proj4,
            "author": "L. Charrier",
            "history": f"Created on the {date.today()}",
        }
        cubenew.nx = self.nx
        cubenew.ny = self.ny
        cubenew.nz = cubenew.ds["mid_date"].sizes["mid_date"]
        cubenew.filename = filename

        if savepath is not None:  # Save the dataset to a netcdf file
            encoding = {
                "vx": {"zlib": True, "complevel": 5, "dtype": "float32"},
                "vy": {"zlib": True, "complevel": 5, "dtype": "float32"},
            }
            if result_quality is not None:
                if "X_contribution" in result_quality:
                    encoding["xcount_x"] = {"zlib": True, "complevel": 5, "dtype": "int16"}
                    encoding["xcount_y"] = {"zlib": True, "complevel": 5, "dtype": "int16"}
                if "Error_propagation" in result_quality:
                    encoding["error_x"] = {"zlib": True, "complevel": 5, "dtype": "float32"}
                    encoding["error_y"] = {"zlib": True, "complevel": 5, "dtype": "float32"}
            start = time.time()
            cubenew.ds.to_netcdf(f"{savepath}/{filename}.nc", engine="h5netcdf", encoding=encoding)
            if verbose:
                print(f"[Writing results] Saved to {savepath}/{filename}.nc took: {round(time.time() - start, 3)} s")

        if return_result:
            return cubenew, result
        return cubenew

    def write_result_tico(
        self,
        result: list,
        source: str,
        sensor: str,
        filename: str = "Time_series",
        savepath: str | None = None,
        result_quality: list | None = None,
        verbose: bool = False,
    ) -> Union["cube_data_class", str]:

        """
        Write the result from TICOI, stored in result, in a xarray dataset matching the conventions CF-1.10
        http://cfconventions.org/Data/cf-conventions/cf-conventions-1.10/cf-conventions.pdf
        units has been changed to unit, since it was producing an error while wirtting the netcdf file

        :param result: [list] --- List of pd xarray, resulut from the TICOI method
        :param source: [str] --- Name of the source
        :param sensor: [str] --- Sensors which have been used
        :param filename: [str] [default is Time_series] --- Filename of file to saved
        :param result_quality: [list | str | None] [default is None] --- Which can contain 'Norm_residual' to determine the L2 norm of the residuals from the last inversion, 'X_contribution' to determine the number of Y observations which have contributed to estimate each value in X (it corresponds to A.dot(weight)):param savepath: string, path where to save the file
        :param verbose: [bool] [default is None] --- Print information throughout the process (default is False)

        :return cubenew: [cube_data_class] --- New cube where the results are saved
        """

        cubenew = cube_data_class()
        cubenew.ds["x"] = self.ds["x"]
        cubenew.ds["x"].attrs = {
            "standard_name": "projection_x_coordinate",
            "unit": "m",
            "long_name": "x coordinate of projection",
        }
        cubenew.ds["y"] = self.ds["y"]
        cubenew.ds["y"].attrs = {
            "standard_name": "projection_y_coordinate",
            "unit": "m",
            "long_name": "y coordinate of projection",
        }

        long_name = [
            "displacement in the East/West direction [m]",
            "displacement in the North/South direction [m]",
            "number of Y observations which have contributed to estimate each value in X (it corresponds to A.dot(weight)) in the East/West direction",
            "number of Y observations which have contributed to estimate each value in X (it corresponds to A.dot(weight)) in the North/South direction",
        ]
        short_name = ["x_displacement", "y_displacement", "xcount_x", "xcount_y"]
        unit = ["m", "m", "no unit", "no unit"]

        start = time.time()
        from joblib import Parallel, delayed

        start = time.time()
        second_date_list = [
            np.datetime64(date, "s") for date in sorted({date for df in result for date in df["date2"]})
        ]

        df_list = Parallel(n_jobs=-1)(delayed(reconstruct_common_ref)(df, second_date_list) for df in result)

        print(f"[Writing result] Building cumulative displacement time series took: {round(time.time() - start, 3)} s")
        start = time.time()

        # List of the reference date, i.e. the first date of the cumulative displacement time series
        result_arr = np.array([df_list[i]["Ref_date"][0] for i in range(len(df_list))]).reshape((self.nx, self.ny))
        cubenew.ds["reference_date"] = xr.DataArray(
            result_arr, dims=["x", "y"], coords={"x": self.ds["x"], "y": self.ds["y"]}
        )
        cubenew.ds["reference_date"].attrs = {
            "standard_name": "reference_date",
            "unit": "days",
            "description": "first date of the cumulative displacement time series",
        }

        # name of variable to store
        if result_quality is not None and "X_contribution" in result_quality:
            variables = ["dx", "dy", "xcount_x", "xcount_y"]
        else:
            variables = ["dx", "dy"]

        warnings.filterwarnings(
            "ignore", category=UserWarning
        )  # to avoid the warning  UserWarning: Converting non-nanosecond precision datetime values to nanosecond precision. This behavior can eventually be relaxed in xarray, as it is an artifact from pandas which is now beginning to support non-nanosecond precision values. This warning is caused by passing non-nanosecond np.datetime64 or np.timedelta64 values to the DataArray or Variable constructor; it can be silenced by converting the values to nanosecond precision ahead of time.
        # Store each variable
        big_df = pd.concat(df_list, keys=range(len(df_list)))
        del df_list

        for i, var in enumerate(variables):
            result_arr = big_df[var].values.reshape((self.nx, self.ny, len(second_date_list)))

            cubenew.ds[var] = xr.DataArray(
                result_arr, dims=["x", "y", "second_date"], coords=cubenew.ds.coords
            ).transpose("second_date", "y", "x")

            cubenew.ds[var].attrs = {"standard_name": short_name[i], "unit": unit[i], "long_name": long_name[i]}

        cubenew.ds["grid_mapping"] = self.ds.proj4
        cubenew.ds.attrs = {
            "Conventions": "CF-1.10",
            "title": "Cumulative displacement time series",
            "institution": "Université Grenoble Alpes",
            "references": "Charrier, L., Yan, Y., Koeniguer, E. C., Leinss, S., & Trouvé, E. (2021). Extraction of velocity time series with an optimal temporal sampling from displacement observation networks. IEEE Transactions on Geoscience and Remote Sensing, 60, 1-10.\n Charrier, L., Yan, Y., Koeniguer, E. C., Trouve, E., Mouginot, J., & Millan, R. (2022, June). Fusion of multi-temporal and multi-sensor ice velocity observations. In International Annals of the Photogrammetry, Remote Sensing and Spatial Information Sciences.",
            "source": source,
            "sensor": sensor,
            "proj4": self.ds.proj4,
            "author": "L. Charrier",
            "history": f"Created on the {date.today()}",
        }
        cubenew.nx = self.nx
        cubenew.ny = self.ny
        cubenew.nz = cubenew.ds.dims["second_date"]
        cubenew.filename = filename

        if savepath is not None:  # save the dataset to a netcdf file
            encoding = {
                "dx": {"zlib": True, "complevel": 5, "dtype": "float32"},
                "dy": {"zlib": True, "complevel": 5, "dtype": "float32"},
            }
            if result_quality is not None and "X_contribution" in result_quality:
                encoding["xcount_x"] = {"zlib": True, "complevel": 5, "dtype": "int16"}
                encoding["xcount_y"] = {"zlib": True, "complevel": 5, "dtype": "int16"}
            start = time.time()
            cubenew.ds.to_netcdf(f"{savepath}/{filename}.nc", engine="h5netcdf", encoding=encoding)
            if verbose:
                print(f"[Writing results] Saved to {savepath}/{filename}.nc took: {round(time.time() - start, 3)} s")

        return cubenew

    def write_results_ticoi_or_tico(
        self,
        result: list,
        source: str,
        sensor: str,
        filename: str = "Time_series",
        savepath: str | None = None,
        result_quality: list | None = None,
        verbose: bool = False,
    ) -> Union["cube_data_class", str]:

        """
        Write the result from TICOI or TICO, stored in result, in a xarray dataset matching the conventions CF-1.10
        It recognizes whether the results are irregular or regular and uses the appropriate saving method
        http://cfconventions.org/Data/cf-conventions/cf-conventions-1.10/cf-conventions.pdf
        units has been changed to unit, since it was producing an error while wirtting the netcdf file

        :param result: [list] --- List of pd xarray, resulut from the TICOI method
        :param source: [str] --- Name of the source
        :param sensor: [str] --- Sensors which have been used
        :param filename: [str] [default is Time_series] --- Filename of file to saved
        :param result_quality: [list | str | None] [default is None] --- Which can contain 'Norm_residual' to determine the L2 norm of the residuals from the last inversion, 'X_contribution' to determine the number of Y observations which have contributed to estimate each value in X (it corresponds to A.dot(weight)):param savepath: string, path where to save the file
        :param verbose: [bool] [default is None] --- Print information throughout the process (default is False)

        :return cubenew: [cube_data_class] --- New cube where the results are saved
        """

        if result[0].columns[0] == "date1":
            self.write_result_ticoi(
                result=result,
                source=source,
                sensor=sensor,
                filename=filename,
                savepath=savepath,
                result_quality=result_quality,
                verbose=verbose,
            )
        else:
            self.write_result_tico(
                result=result,
                source=source,
                sensor=sensor,
                filename=filename,
                savepath=savepath,
                result_quality=result_quality,
                verbose=verbose,
            )<|MERGE_RESOLUTION|>--- conflicted
+++ resolved
@@ -1158,9 +1158,7 @@
                         flag = flag["flag"].values if flag["flag"].shape[0] == self.nx else flag["flag"].values.T
                         flag_condition = flag == 0
                         flag_condition = np.expand_dims(flag_condition, axis=axis)
-                        print(inlier_mask)
                         inlier_mask = np.logical_or(inlier_mask, flag_condition)
-                        print(inlier_mask)
 
             inlier_flag = xr.DataArray(inlier_mask, dims=self.ds["vx"].dims)
             for var in ["vx", "vy"]:
@@ -1193,12 +1191,6 @@
                     else:
                         self.delete_outliers("z_score", flag, z_thres=delete_outliers["z_score"])
 
-                elif method == "mz_score":
-                    if delete_outliers["mz_score"] is None:
-                        self.delete_outliers("mz_score", flag)
-                    else:
-                        self.delete_outliers("mz_score", flag, z_thres=delete_outliers["mz_score"])
-
                 elif method == "median_angle":
                     if delete_outliers["median_angle"] is None:
                         self.delete_outliers("median_angle", flag)
@@ -1221,11 +1213,7 @@
                         self.delete_outliers("mz_score", flag, z_thres=delete_outliers["mz_score"])
                 else:
                     raise ValueError(
-<<<<<<< HEAD
                         f"Filtering method should be either 'median_angle', 'vvc_angle', 'topo_angle', 'z_score','mz_score', 'magnitude', 'median_magnitude' or 'error'."
-=======
-                        f"Filtering method should be either 'median_angle', 'vvc_angle', 'topo_angle', 'z_score', 'mz_score', 'magnitude', 'median_magnitude' or 'error'."
->>>>>>> fcb738ee
                     )
         else:
             raise ValueError("delete_outliers must be a int, a string or a dict, not {type(delete_outliers)}")
@@ -1451,6 +1439,7 @@
                         y=(["y"], self.ds.y.data),
                     ),
                 )
+
 
             elif not isinstance(flag, xr.Dataset):
                 raise ValueError("flag file must be .nc or .shp")
