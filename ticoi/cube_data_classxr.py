"""
Class object to store and manipulate velocity observation data

Author : Laurane Charrier, Lei Guo, Nathan Lioret
Reference:
    Charrier, L., Yan, Y., Koeniguer, E. C., Leinss, S., & Trouvé, E. (2021). Extraction of velocity time series with an optimal temporal sampling from displacement
    observation networks. IEEE Transactions on Geoscience and Remote Sensing.
    Charrier, L., Yan, Y., Colin Koeniguer, E., Mouginot, J., Millan, R., & Trouvé, E. (2022). Fusion of multi-temporal and multi-sensor ice velocity observations.
    ISPRS annals of the photogrammetry, remote sensing and spatial information sciences, 3, 311-318.
"""

import contextlib
import itertools
import os
import time
import warnings
import dask
import geopandas
import numpy as np
import pandas as pd
import rasterio as rio
import rasterio.enums
import rasterio.warp
import richdem as rd
<<<<<<< HEAD
import contextlib
import xarray as xr
import dask.array as da

from datetime import date
from typing import List, Optional, Union
=======
>>>>>>> 9d805307
from dask.array.lib.stride_tricks import sliding_window_view
from dask.diagnostics import ProgressBar
from pyproj import CRS, Proj, Transformer
from rasterio.features import rasterize

from ticoi.filtering_functions import dask_filt_warpper, dask_smooth_wrapper, median_filter
from ticoi.interpolation_functions import reconstruct_common_ref, smooth_results
from ticoi.inversion_functions import construction_dates_range_np
from ticoi.mjd2date import mjd2date

# %% ======================================================================== #
#                              CUBE DATA CLASS                                #
# =========================================================================%% #


class cube_data_class:
    def __init__(self, cube=None, ds=None):

        """
        Initialisation of the main attributes, or copy cube's attributes and ds dataset if given.

        :param cube: [cube_data_class] --- Cube to copy
        :param ds: [xr dataset | None] --- New dataset. If None, copy cube's dataset
        """

        if not isinstance(cube, cube_data_class):
            self.filedir = ""
            self.filename = ""
            self.nx = 250
            self.ny = 250
            self.nz = 0
            self.author = ""
            self.source = ""
            self.ds = xr.Dataset({})
            self.resolution = 50
            self.is_TICO = False

        else:
            self.filedir = cube.filedir
            self.filename = cube.filename
            self.nx = cube.nx
            self.ny = cube.ny
            self.nz = cube.nz
            self.author = cube.author
            self.source = cube.source
            self.ds = cube.ds if ds is None else ds
            self.resolution = cube.resolution
            self.is_TICO = cube.is_TICO

    def update_dimension(self, time_dim: str = "mid_date"):

        """
        Update the attributes corresponding to cube dimensions: nx, ny, and nz

        :param time_dim_name: [str] [default is 'mid_date'] --- Name of the z dimension within the original dataset self.ds
        """

        self.nx = self.ds["x"].sizes["x"]
        self.ny = self.ds["y"].sizes["y"]
        self.nz = self.ds[time_dim].sizes[time_dim]
        if len(self.ds["x"]) != 0 and len(self.ds["y"]) != 0:
            self.resolution = self.ds["x"].values[1] - self.ds["x"].values[0]
<<<<<<< HEAD
        else: 
            raise ValueError('Your cube is empty, please check the subset or buffer coordinates you provided  ')
=======
        else:
            raise ValueError("Your cube is empty, please check the subset or buffer coordinates you provided  ")
>>>>>>> 9d805307

    def subset(self, proj: str, subset: list):

        """
        Crop the dataset according to 4 coordinates describing a rectangle.

        :param proj: [str] --- EPSG system of the coordinates given in subset
        :param subset: [list] --- A list of 4 float, these values are used to give a subset of the dataset : [xmin, xmax, ymax, ymin]
        """

        if CRS(self.ds.proj4) != CRS(proj):
            transformer = Transformer.from_crs(
                CRS(proj), CRS(self.ds.proj4)
            )  # convert the coordinates from proj to self.ds.proj4
            lon1, lat1 = transformer.transform(subset[2], subset[1])
            lon2, lat2 = transformer.transform(subset[3], subset[1])
            lon3, lat3 = transformer.transform(subset[2], subset[1])
            lon4, lat4 = transformer.transform(subset[3], subset[0])
            self.ds = self.ds.sel(
                x=slice(np.min([lon1, lon2, lon3, lon4]), np.max([lon1, lon2, lon3, lon4])),
                y=slice(np.max([lat1, lat2, lat3, lat4]), np.min([lat1, lat2, lat3, lat4])),
            )
            del lon1, lon2, lon3, lon4, lat1, lat2, lat3, lat4
        else:
            self.ds = self.ds.sel(
                x=slice(np.min([subset[0], subset[1]]), np.max([subset[0], subset[1]])),
                y=slice(np.max([subset[2], subset[3]]), np.min([subset[2], subset[3]])),
            )

        if len(self.ds["x"].values) == 0 and len(self.ds["y"].values) == 0:
            print(f"[Data loading] The given subset is not part of cube {self.filename}")

    def buffer(self, proj: str, buffer: list):

        """
        Crop the dataset around a given pixel, the amount of surroundings pixels kept is given by the buffer.

        :param proj: [str] --- EPSG system of the coordinates given in subset
        :param buffer:  [list] --- A list of 3 float, the first two are the longitude and the latitude of the central point, the last is the buffer size
        """

        if CRS(self.ds.proj4) != CRS(proj):  # Convert the coordinates from proj to self.ds.proj4
            transformer = Transformer.from_crs(CRS(proj), CRS(self.ds.proj4))
            i1, j1 = transformer.transform(buffer[1] + buffer[2], buffer[0] - buffer[2])
            i2, j2 = transformer.transform(buffer[1] - buffer[2], buffer[0] + buffer[2])
            i3, j3 = transformer.transform(buffer[1] + buffer[2], buffer[0] + buffer[2])
            i4, j4 = transformer.transform(buffer[1] - buffer[2], buffer[0] - buffer[2])
            self.ds = self.ds.sel(
                x=slice(np.min([i1, i2, i3, i4]), np.max([i1, i2, i3, i4])),
                y=slice(np.max([j1, j2, j3, j4]), np.min([j1, j2, j3, j4])),
            )
            del i3, i4, j3, j4
        else:
            i1, j1 = buffer[0] - buffer[2], buffer[1] + buffer[2]
            i2, j2 = buffer[0] + buffer[2], buffer[1] - buffer[2]
            self.ds = self.ds.sel(
                x=slice(np.min([i1, i2]), np.max([i1, i2])), y=slice(np.max([j1, j2]), np.min([j1, j2]))
            )
            del i1, i2, j1, j2, buffer

        if len(self.ds["x"].values) == 0 and len(self.ds["y"].values) == 0:
            print(f"[Data loading] The given pixel and its surrounding buffer are not part of cube {self.filename}")

    def determine_optimal_chunk_size(
        self,
        variable_name: str = "vx",
        x_dim: str = "x",
        y_dim: str = "y",
        time_dim: str = "mid_date",
        verbose: bool = False,
    ) -> (int, int, int):  # type: ignore

        """
        A function to determine the optimal chunk size for a given time series array based on its size.

        :param variable_name: [str] [default is 'vx'] --- Name of the variable containing the time series array
        :param x_dim: [str] [default is 'x'] --- Name of the x dimension in the array
        :param y_dim: [str] [default is 'y'] --- Name of the y dimension in the array
        :param time_dim_name: [str] [default is 'mid_date'] --- Name of the z dimension within the original dataset self.ds
        :param verbose: [bool] [default is False] --- Boolean flag to control verbosity of output

        :return tc: [int] --- Chunk size along the time dimension
        :return yc: [int] --- Chunk size along the y dimension
        :return xc: [int] --- Chunk size along the x dimension
        """

        if verbose:
            print("[Data loading] Dask chunk size:")

        # set chunk size to 5 MB if single time series array < 1 MB in size, else increase to max of 1 GB chunk sizes.
        time_series_array_size = (
            self.ds[variable_name]
            .sel(
                {
                    x_dim: self.ds[variable_name][x_dim].values[0],
                    y_dim: self.ds[variable_name][y_dim].values[0],
                }
            )
            .nbytes
        )
        mb = 1048576
        if time_series_array_size < 1e6:
            chunk_size_limit = 50 * mb
        elif time_series_array_size < 1e7:
            chunk_size_limit = 100 * mb
        elif time_series_array_size < 1e8:
            chunk_size_limit = 200 * mb
        else:
            chunk_size_limit = 1000 * mb

        time_axis = self.ds[variable_name].dims.index(time_dim)
        x_axis = self.ds[variable_name].dims.index(x_dim)
        y_axis = self.ds[variable_name].dims.index(y_dim)
        axis_sizes = {i: -1 if i == time_axis else "auto" for i in range(3)}
        arr = self.ds[variable_name].data.rechunk(axis_sizes, block_size_limit=chunk_size_limit, balance=True)
        tc, yc, xc = arr.chunks[time_axis][0], arr.chunks[y_axis][0], arr.chunks[x_axis][0]
        chunksize = self.ds[variable_name][:tc, :yc, :xc].nbytes / 1e6
        if verbose:
            print("[Data loading] Chunk shape:", "(" + ",".join([str(x) for x in [tc, yc, xc]]) + ")")
            print(
                "[Data loading] Chunk size:",
                self.ds[variable_name][:tc, :yc, :xc].nbytes,
                "(" + str(round(chunksize, 1)) + "MB)",
            )
        return tc, yc, xc

    # %% ==================================================================== #
    #                         CUBE LOADING METHODS                            #
    # =====================================================================%% #

    def load_itslive(
        self,
        filepath: str,
        conf: bool = False,
        subset: list | None = None,
        buffer: list | None = None,
        pick_date: list | None = None,
        pick_sensor: list | None = None,
        pick_temp_bas: list | None = None,
        proj: str = "EPSG:4326",
        verbose: bool = False,
    ):

        """
        Load a cube dataset written by ITS_LIVE.

        :param filepath: [str] --- Filepath of the dataset
        :param conf: [bool] [default is False] --- If True convert the error in confidence between 0 and 1
        :param subset: [list | None] [default is None] --- A list of 4 float, these values are used to give a subset of the dataset in the form [xmin, xmax, ymin, ymax]
        :param buffer: [list | None] [default is None] --- A list of 3 float, the first two are the longitude and the latitude of the central point, the last one is the buffer size
        :param pick_date: [list | None] [default is None] --- A list of 2 string yyyy-mm-dd, pick the data between these two date
        :param pick_sensor: [list | None] [default is None] --- A list of strings, pick only the corresponding sensors
        :param pick_temp_bas: [list | None] [default is None] --- A list of 2 integer, pick only the data which have a temporal baseline between these two integers
        :param proj: [str] [default is 'EPSG:4326'] --- Projection of the buffer or subset which is given
        :param verbose: [bool] [default is False] --- Print information throughout the process
        """

        if verbose:
            print(f"[Data loading] Path to cube file : {filepath}")

        self.filedir = os.path.dirname(filepath)  # Path were is stored the netcdf file
        self.filename = os.path.basename(filepath)  # Name of the netcdf file
        self.ds = self.ds.assign_attrs({"proj4": self.ds["mapping"].proj4text})
        self.author = self.ds.author.split(", a NASA")[0]
        self.source = self.ds.url

        if subset is not None:  # Crop according to 4 coordinates
            self.subset(proj, subset)
        elif buffer is not None:  # Crop the dataset around a given pixel, according to a given buffer
            self.buffer(proj, buffer)
        if pick_date is not None:
            self.ds = self.ds.where(
                (
                    (self.ds["acquisition_date_img1"] >= np.datetime64(pick_date[0]))
                    & (self.ds["acquisition_date_img2"] <= np.datetime64(pick_date[1]))
                ).compute(),
                drop=True,
            )

        self.update_dimension()  # Update self.nx,self.ny,self.nz

        if conf:
            minconfx = np.nanmin(self.ds["vx_error"].values[:])
            maxconfx = np.nanmax(self.ds["vx_error"].values[:])
            minconfy = np.nanmin(self.ds["vy_error"].values[:])
            maxconfy = np.nanmax(self.ds["vy_error"].values[:])

        date1 = np.array([np.datetime64(date_str, "D") for date_str in self.ds["acquisition_date_img1"].values])
        date2 = np.array([np.datetime64(date_str, "D") for date_str in self.ds["acquisition_date_img2"].values])

        # np.char.strip is used to remove the null character ('�') from each element and np.core.defchararray.add to
        # concatenate array of different types
        sensor = np.core.defchararray.add(
            np.char.strip(self.ds["mission_img1"].values.astype(str), "�"),
            np.char.strip(self.ds["satellite_img1"].values.astype(str), "�"),
        ).astype("U10")
        sensor[sensor == "L7"] = "Landsat-7"
        sensor[sensor == "L8"] = "Landsat-8"
        sensor[sensor == "L9"] = "Landsat-9"
        sensor[np.isin(sensor, ["S1A", "S1B"])] = "Sentinel-1"
        sensor[np.isin(sensor, ["S2A", "S2B"])] = "Sentinel-2"

        if conf:  # Normalize the error between 0 and 1, and convert error in confidence
            errorx = 1 - (self.ds["vx_error"].values - minconfx) / (maxconfx - minconfx)
            errory = 1 - (self.ds["vy_error"].values - minconfy) / (maxconfy - minconfy)
        else:
            errorx = self.ds["vx_error"].values
            errory = self.ds["vy_error"].values

        # Drop variables not in the specified list
        variables_to_keep = ["vx", "vy", "mid_date", "x", "y"]
        self.ds = self.ds.drop_vars([var for var in self.ds.variables if var not in variables_to_keep])
        # Drop attributes not in the specified list
        attributes_to_keep = ["date_created", "mapping", "author", "proj4"]
        self.ds.attrs = {attr: self.ds.attrs[attr] for attr in attributes_to_keep if attr in self.ds.attrs}

        # self.ds = self.ds.unify_chunks()  # to avoid error ValueError: Object has inconsistent chunks along
        # dimension mid_date. This can be fixed by calling unify_chunks(). Create new variable and chunk them
        self.ds["sensor"] = xr.DataArray(sensor, dims="mid_date").chunk({"mid_date": self.ds.chunks["mid_date"]})
        self.ds = self.ds.unify_chunks()
        self.ds["date1"] = xr.DataArray(date1, dims="mid_date").chunk({"mid_date": self.ds.chunks["mid_date"]})
        self.ds = self.ds.unify_chunks()
        self.ds["date2"] = xr.DataArray(date2, dims="mid_date").chunk({"mid_date": self.ds.chunks["mid_date"]})
        self.ds = self.ds.unify_chunks()
        self.ds["source"] = xr.DataArray(["ITS_LIVE"] * self.nz, dims="mid_date").chunk(
            {"mid_date": self.ds.chunks["mid_date"]}
        )
        self.ds = self.ds.unify_chunks()
        self.ds["errorx"] = xr.DataArray(errorx, dims=["mid_date"], coords={"mid_date": self.ds.mid_date}).chunk(
            {"mid_date": self.ds.chunks["mid_date"]}
        )
        self.ds = self.ds.unify_chunks()
        self.ds["errory"] = xr.DataArray(errory, dims=["mid_date"], coords={"mid_date": self.ds.mid_date}).chunk(
            {"mid_date": self.ds.chunks["mid_date"]}
        )

        if pick_sensor is not None:
            self.ds = self.ds.sel(mid_date=self.ds["sensor"].isin(pick_sensor))
        if pick_temp_bas is not None:
            temp = (self.ds["date2"] - self.ds["date1"]) / np.timedelta64(1, "D")
            self.ds = self.ds.where(((pick_temp_bas[0] < temp) & (temp < pick_temp_bas[1])).compute(), drop=True)
            del temp
        self.ds = self.ds.unify_chunks()

    def load_millan(
        self,
        filepath: str,
        conf: bool = False,
        subset: list | None = None,
        buffer: list | None = None,
        pick_date: list | None = None,
        pick_sensor: list | None = None,
        pick_temp_bas: list | None = None,
        proj: str = "EPSG:4326",
        verbose: bool = False,
    ):

        """
        Load a cube dataset written by R. Millan et al.

        :param filepath: [str] --- Filepath of the dataset
        :param conf: [bool] [default is False] --- If True convert the error in confidence between 0 and 1
        :param subset: [list | None] [default is None] --- A list of 4 float, these values are used to give a subset of the dataset in the form [xmin, xmax, ymin, ymax]
        :param buffer: [list | None] [default is None] --- A list of 3 float, the first two are the longitude and the latitude of the central point, the last one is the buffer size
        :param pick_date: [list | None] [default is None] --- A list of 2 string yyyy-mm-dd, pick the data between these two date
        :param pick_sensor: [list | None] [default is None] --- A list of strings, pick only the corresponding sensors
        :param pick_temp_bas: [list | None] [default is None] --- A list of 2 integer, pick only the data which have a temporal baseline between these two integers
        :param proj: [str] [default is 'EPSG:4326'] --- Projection of the buffer or subset which is given
        :param verbose: [bool] [default is False] --- Print information throughout the process
        """

        if verbose:
            print(f"[Data loading] Path to cube file : {filepath}")

        self.filedir = os.path.dirname(filepath)
        self.filename = os.path.basename(filepath)  # name of the netcdf file
        self.author = "IGE"  # name of the author
        self.source = self.ds.source
        del filepath

        # self.split_cube(n_split=2, dim=['x', 'y'], savepath=f"{self.filedir}/{self.filename[:-3]}_")

        if subset is not None:  # Crop according to 4 coordinates
            self.subset(proj, subset)
        elif buffer is not None:  # Crop the dataset around a given pixel, according to a given buffer
            self.buffer(proj, buffer)

        # Uniformization of the name and format of the time coordinate
        self.ds = self.ds.rename({"z": "mid_date"})

        date1 = [mjd2date(date_str) for date_str in self.ds["date1"].values]  # conversion in date
        date2 = [mjd2date(date_str) for date_str in self.ds["date2"].values]
        self.ds = self.ds.unify_chunks()
        self.ds["date1"] = xr.DataArray(np.array(date1).astype("datetime64[ns]"), dims="mid_date").chunk(
            {"mid_date": self.ds.chunks["mid_date"]}
        )
        self.ds = self.ds.unify_chunks()
        self.ds["date2"] = xr.DataArray(np.array(date2).astype("datetime64[ns]"), dims="mid_date").chunk(
            {"mid_date": self.ds.chunks["mid_date"]}
        )
        self.ds = self.ds.unify_chunks()
        del date1, date2

        # Temporal subset between two dates
        if pick_date is not None:
            self.ds = self.ds.where(
                (
                    (self.ds["date1"] >= np.datetime64(pick_date[0]))
                    & (self.ds["date2"] <= np.datetime64(pick_date[1]))
                ).compute(),
                drop=True,
            )
        del pick_date

        self.ds = self.ds.assign_coords(
            mid_date=np.array(self.ds["date1"] + (self.ds["date2"] - self.ds["date1"]) // 2)
        )
        self.update_dimension()

        if conf and "confx" not in self.ds.data_vars:  # convert the errors into confidence indicators between 0 and 1
            minconfx = np.nanmin(self.ds["error_vx"].values[:])
            maxconfx = np.nanmax(self.ds["error_vx"].values[:])
            minconfy = np.nanmin(self.ds["error_vy"].values[:])
            maxconfy = np.nanmax(self.ds["error_vy"].values[:])
            errorx = 1 - (self.ds["error_vx"].values - minconfx) / (maxconfx - minconfx)
            errory = 1 - (self.ds["error_vy"].values - minconfy) / (maxconfy - minconfy)
        else:
            errorx = self.ds["error_vx"].values[:]
            errory = self.ds["error_vy"].values[:]

        # Homogenize sensors names
        sensor = np.char.strip(
            self.ds["sensor"].values.astype(str), "�"
        )  # np.char.strip is used to remove the null character ('�') from each element
        sensor[np.isin(sensor, ["S1"])] = "Sentinel-1"
        sensor[np.isin(sensor, ["S2"])] = "Sentinel-2"
        sensor[np.isin(sensor, ["landsat-8", "L8", "L8. "])] = "Landsat-8"

        # Drop variables not in the specified list
        self.ds = self.ds.drop_vars(
            [var for var in self.ds.variables if var not in ["vx", "vy", "mid_date", "x", "y", "date1", "date2"]]
        )
        self.ds = self.ds.transpose("mid_date", "y", "x")

        # Store the variable in xarray dataset
        self.ds["sensor"] = xr.DataArray(sensor, dims="mid_date").chunk({"mid_date": self.ds.chunks["mid_date"]})
        del sensor
        self.ds = self.ds.unify_chunks()
        self.ds["source"] = xr.DataArray(["IGE"] * self.nz, dims="mid_date").chunk(
            {"mid_date": self.ds.chunks["mid_date"]}
        )
        self.ds = self.ds.unify_chunks()
        self.ds["errorx"] = xr.DataArray(
            np.tile(errorx[:, np.newaxis, np.newaxis], (1, self.ny, self.nx)),
            dims=["mid_date", "y", "x"],
            coords={"mid_date": self.ds.mid_date, "y": self.ds.y, "x": self.ds.x},
        ).chunk(chunks=self.ds.chunks)
        self.ds = self.ds.unify_chunks()
        self.ds["errory"] = xr.DataArray(
            np.tile(errory[:, np.newaxis, np.newaxis], (1, self.ny, self.nx)),
            dims=["mid_date", "y", "x"],
            coords={"mid_date": self.ds.mid_date, "y": self.ds.y, "x": self.ds.x},
        ).chunk(chunks=self.ds.chunks)
        del errorx, errory

        # Pick sensors or temporal baselines
        if pick_sensor is not None:
            self.ds = self.ds.sel(mid_date=self.ds["sensor"].isin(pick_sensor))
        if pick_temp_bas is not None:
            self.ds = self.ds.sel(
                mid_date=(pick_temp_bas[0] < ((self.ds["date2"] - self.ds["date1"]) / np.timedelta64(1, "D")))
                & (((self.ds["date2"] - self.ds["date1"]) / np.timedelta64(1, "D")) < pick_temp_bas[1])
            )
        self.ds = self.ds.unify_chunks()

    def load_ducasse(
        self,
        filepath: str,
        conf: bool = False,
        subset: list | None = None,
        buffer: list | None = None,
        pick_date: list | None = None,
        pick_sensor: list | None = None,
        pick_temp_bas: list | None = None,
        proj: str = "EPSG:4326",
        verbose: bool = False,
    ):

        """
        Load a cube dataset written by E. Ducasse et al. (Pleiades data)

        :param filepath: [str] --- Filepath of the dataset
        :param conf: [bool] [default is False] --- If True convert the error in confidence between 0 and 1
        :param subset: [list | None] [default is None] --- A list of 4 float, these values are used to give a subset of the dataset in the form [xmin, xmax, ymin, ymax]
        :param buffer: [list | None] [default is None] --- A list of 3 float, the first two are the longitude and the latitude of the central point, the last one is the buffer size
        :param pick_date: [list | None] [default is None] --- A list of 2 string yyyy-mm-dd, pick the data between these two date
        :param pick_sensor: [list | None] [default is None] --- A list of strings, pick only the corresponding sensors
        :param pick_temp_bas: [list | None] [default is None] --- A list of 2 integer, pick only the data which have a temporal baseline between these two integers
        :param proj: [str] [default is 'EPSG:4326'] --- Projection of the buffer or subset which is given
        :param verbose: [bool] [default is False] --- Print information throughout the process
        """

        if verbose:
            print(f"[Data loading] Path to cube file : {filepath}")

        self.ds = self.ds.chunk({"x": 125, "y": 125, "time": 2000})  # set chunk
        self.filedir = os.path.dirname(filepath)
        self.filename = os.path.basename(filepath)  # name of the netcdf file
        self.author = "IGE"  # name of the author
        del filepath

        # Spatial subset
        if subset is not None:  # crop according to 4 coordinates
            self.subset(proj, subset)
        elif buffer is not None:  # crop the dataset around a given pixel, according to a given buffer
            self.buffer(proj, buffer)

        # Uniformization of the name and format of the time coordinate
        self.ds = self.ds.rename({"time": "mid_date"})

        date1 = [date_str.split(" ")[0] for date_str in self.ds["mid_date"].values]
        date2 = [date_str.split(" ")[1] for date_str in self.ds["mid_date"].values]
        self.ds["date1"] = xr.DataArray(np.array(date1).astype("datetime64[ns]"), dims="mid_date").chunk(
            {"mid_date": self.ds.chunks["mid_date"]}
        )
        self.ds["date2"] = xr.DataArray(np.array(date2).astype("datetime64[ns]"), dims="mid_date").chunk(
            {"mid_date": self.ds.chunks["mid_date"]}
        )
        del date1, date2

        # Temporal subset between two dates
        if pick_date is not None:
            self.ds = self.ds.where(
                (
                    (self.ds["date1"] >= np.datetime64(pick_date[0]))
                    & (self.ds["date2"] <= np.datetime64(pick_date[1]))
                ).compute(),
                drop=True,
            )
        del pick_date

        self.ds = self.ds.assign_coords(
            mid_date=np.array(self.ds["date1"] + (self.ds["date2"] - self.ds["date1"]) // 2)
        )
        self.update_dimension()  # update self.nx, self.ny and self.nz

        # Drop variables not in the specified list
        variables_to_keep = ["vx", "vy", "mid_date", "x", "y", "date1", "date2"]
        self.ds = self.ds.drop_vars([var for var in self.ds.variables if var not in variables_to_keep])
        self.ds = self.ds.transpose("mid_date", "y", "x")

        # Store the variable in xarray dataset
        self.ds["sensor"] = xr.DataArray(["Pleiades"] * self.nz, dims="mid_date").chunk(
            {"mid_date": self.ds.chunks["mid_date"]}
        )
        self.ds["source"] = xr.DataArray(["IGE"] * self.nz, dims="mid_date").chunk(
            {"mid_date": self.ds.chunks["mid_date"]}
        )
        self.ds["vy"] = -self.ds["vy"]

        # Pick sensors or temporal baselines
        if pick_sensor is not None:
            self.ds = self.ds.sel(mid_date=self.ds["sensor"].isin(pick_sensor))
        if pick_temp_bas is not None:
            self.ds = self.ds.sel(
                mid_date=(pick_temp_bas[0] < ((self.ds["date2"] - self.ds["date1"]) / np.timedelta64(1, "D")))
                & (((self.ds["date2"] - self.ds["date1"]) / np.timedelta64(1, "D")) < pick_temp_bas[1])
            )

        # Set errors equal to one (no information on the error here)
        self.ds["errorx"] = xr.DataArray(np.ones(self.ds["mid_date"].size), dims="mid_date").chunk(
            {"mid_date": self.ds.chunks["mid_date"]}
        )
        self.ds["errory"] = xr.DataArray(np.ones(self.ds["mid_date"].size), dims="mid_date").chunk(
            {"mid_date": self.ds.chunks["mid_date"]}
        )

    def load_charrier(
        self,
        filepath: str,
        conf: bool = False,
        subset: list | None = None,
        buffer: list | None = None,
        pick_date: list | None = None,
        pick_sensor: list | None = None,
        pick_temp_bas: list | None = None,
        proj: str = "EPSG:4326",
        verbose: bool = False,
    ):

        """
        Load a cube dataset written by L.Charrier et al.

        :param filepath: [str] --- Filepath of the dataset
        :param conf: [bool] [default is False] --- If True convert the error in confidence between 0 and 1
        :param subset: [list | None] [default is None] --- A list of 4 float, these values are used to give a subset of the dataset in the form [xmin, xmax, ymin, ymax]
        :param buffer: [list | None] [default is None] --- A list of 3 float, the first two are the longitude and the latitude of the central point, the last one is the buffer size
        :param pick_date: [list | None] [default is None] --- A list of 2 string yyyy-mm-dd, pick the data between these two date
        :param pick_sensor: [list | None] [default is None] --- A list of strings, pick only the corresponding sensors
        :param pick_temp_bas: [list | None] [default is None] --- A list of 2 integer, pick only the data which have a temporal baseline between these two integers
        :param proj: [str] [default is 'EPSG:4326'] --- Projection of the buffer or subset which is given
        :param verbose: [bool] [default is False] --- Print information throughout the process
        """

        if verbose:
            print(f'[Data loading] Path to cube file {"(TICO cube)" if self.is_TICO else ""} : {filepath}')

        # information about the cube
        self.filedir = os.path.dirname(filepath)
        self.filename = os.path.basename(filepath)  # Name of the netcdf file
        if self.ds.author == "J. Mouginot, R.Millan, A.Derkacheva_aligned":
            self.author = "IGE"  # Name of the author
        else:
            self.author = self.ds.author
        self.source = self.ds.source
        del filepath

        # Select specific data within the cube
        if subset is not None:  # Crop according to 4 coordinates
            self.subset(proj, subset)
        elif buffer is not None:  # Crop the dataset around a given pixel, according to a given buffer
            self.buffer(proj, buffer)

        time_dim = "mid_date" if not self.is_TICO else "second_date"  # 'date2' if we load TICO data
        self.update_dimension(time_dim)

        # Temporal subset between two dates
        if pick_date is not None:
            if not self.is_TICO:
                self.ds = self.ds.where(
                    (
                        (self.ds["date1"] >= np.datetime64(pick_date[0]))
                        & (self.ds["date2"] <= np.datetime64(pick_date[1]))
                    ).compute(),
                    drop=True,
                )
            else:
                self.ds = self.ds.where(
                    (
                        (self.ds["second_date"] >= np.datetime64(pick_date[0]))
                        & (self.ds["second_date"] <= np.datetime64(pick_date[1]))
                    ).compute(),
                    drop=True,
                )
        del pick_date

        self.update_dimension(time_dim)

        # Pick sensors or temporal baselines
        if pick_sensor is not None:
            if not self.is_TICO:
                self.ds = self.ds.sel(mid_date=self.ds["sensor"].isin(pick_sensor))
            else:
                self.ds = self.ds.sel(second_date=self.ds["sensor"].isin(pick_sensor))

        # Following properties are not available for TICO cubes
        if not self.is_TICO:
            # Pick specific temporal baselines
            if pick_temp_bas is not None:
                self.ds = self.ds.sel(
                    mid_date=(pick_temp_bas[0] < ((self.ds["date2"] - self.ds["date1"]) / np.timedelta64(1, "D")))
                    & (((self.ds["date2"] - self.ds["date1"]) / np.timedelta64(1, "D")) < pick_temp_bas[1])
                )

            # Convert the errors into confidence indicators between 0 and 1
            if conf and "confx" not in self.ds.data_vars:
                minconfx = np.nanmin(self.ds["errorx"].values[:])
                maxconfx = np.nanmax(self.ds["errorx"].values[:])
                minconfy = np.nanmin(self.ds["errory"].values[:])
                maxconfy = np.nanmax(self.ds["errory"].values[:])
                errorx = 1 - (self.ds["errorx"].values - minconfx) / (maxconfx - minconfx)
                errory = 1 - (self.ds["errory"].values - minconfy) / (maxconfy - minconfy)
                self.ds["errorx"] = xr.DataArray(
                    errorx,
                    dims=["mid_date", "y", "x"],
                    coords={"mid_date": self.ds.mid_date, "y": self.ds.y, "x": self.ds.x},
                ).chunk(chunks=self.ds.chunks)
                self.ds["errory"] = xr.DataArray(
                    errory,
                    dims=["mid_date", "y", "x"],
                    coords={"mid_date": self.ds.mid_date, "y": self.ds.y, "x": self.ds.x},
                ).chunk(chunks=self.ds.chunks)

            # For cube written with write_result_TICOI
            if "source" not in self.ds.variables:
                self.ds["source"] = xr.DataArray([self.ds.author] * self.nz, dims="mid_date").chunk(
                    {"mid_date": self.ds.chunks["mid_date"]}
                )
            if "sensor" not in self.ds.variables:
                self.ds["sensor"] = xr.DataArray([self.ds.sensor] * self.nz, dims="mid_date").chunk(
                    {"mid_date": self.ds.chunks["mid_date"]}
                )

    def load(
        self,
        filepath: list | str,
        chunks: dict | str | int = {},
        conf: bool = False,
        subset: str | None = None,
        buffer: str | None = None,
        pick_date: str | None = None,
        pick_sensor: str | None = None,
        pick_temp_bas: str | None = None,
        proj: str = "EPSG:4326",
        mask: str | xr.DataArray = None,
        verbose: bool = False,
    ):

        """
        Load a cube dataset from a file in format netcdf (.nc) or zarr. The data are directly stored within the present object.

        :param filepath: [list | str] --- Filepath of the dataset, if list of filepaths, load all the cubes and merge them
        :param chunks: [dict] --- Dictionary with the size of chunks for each dimension, if chunks=-1 loads the dataset with dask using a single chunk for all arrays.
                                  chunks={} loads the dataset with dask using engine preferred chunks if exposed by the backend, otherwise with a single chunk for all arrays,
                                  chunks='auto' will use dask auto chunking taking into account the engine preferred chunks.
        :param conf: [bool] [default is False] --- If True convert the error in confidence between 0 and 1
        :param subset: [list | None] [default is None] --- A list of 4 float, these values are used to give a subset of the dataset in the form [xmin, xmax, ymin, ymax]
        :param buffer: [list | None] [default is None] --- A list of 3 float, the first two are the longitude and the latitude of the central point, the last one is the buffer size
        :param pick_date: [list | None] [default is None] --- A list of 2 string yyyy-mm-dd, pick the data between these two date
        :param pick_sensor: [list | None] [default is None] --- A list of strings, pick only the corresponding sensors
        :param pick_temp_bas: [list | None] [default is None] --- A list of 2 integer, pick only the data which have a temporal baseline between these two integers
        :param proj: [str] [default is 'EPSG:4326'] --- Projection of the buffer or subset which is given
        :param mask: [str | xr dataarray | None] [default is None] --- Mask some of the data of the cube, either a dataarray with 0 and 1, or a path to a dataarray or an .shp file
        :param verbose: [bool] [default is False] --- Print information throughout the process
        """

        assert (
            type(filepath) == list or type(filepath) == str
        ), f"The filepath must be a string (path to the cube file) or a list of strings, not {type(filepath)}."

        if type(filepath) == list:  # Merge several cubes
            self.load(
                filepath[0],
                chunks=chunks,
                conf=conf,
                subset=subset,
                buffer=buffer,
                pick_date=pick_date,
                pick_sensor=pick_sensor,
                pick_temp_bas=pick_temp_bas,
                proj=proj,
                mask=mask,
                verbose=verbose,
            )

            cube2 = None
            for n in range(1, len(filepath)):
                cube2 = cube_data_class()
                # res = self.ds['x'].values[1] - self.ds['x'].values[0] # Resolution of the main data
                sub = [
                    self.ds["x"].min().values,
                    self.ds["x"].max().values,
                    self.ds["y"].min().values,
                    self.ds["y"].max().values,
                ]
                cube2.load(
                    filepath[n],
                    chunks=chunks,
                    conf=conf,
                    subset=sub,
                    pick_date=pick_date,
                    pick_sensor=pick_sensor,
                    pick_temp_bas=pick_temp_bas,
                    proj=proj,
                    mask=mask,
                    verbose=verbose,
                )
                # Align the new cube to the main one (interpolate the coordinate and/or reproject it)
                cube2 = self.align_cube(cube2, reproj_vel=False, reproj_coord=True, interp_method="nearest")
                self.merge_cube(cube2)  # Merge the new cube to the main one
            del cube2

        else:  # Load one cube
            time_dim_name = {
                "ITS_LIVE, a NASA MEaSUREs project (its-live.jpl.nasa.gov)": "mid_date",
                "J. Mouginot, R.Millan, A.Derkacheva": "z",
                "J. Mouginot, R.Millan, A.Derkacheva_aligned": "mid_date",
                "L. Charrier, L. Guo": "mid_date",
                "L. Charrier": "mid_date",
                "E. Ducasse": "time",
                "S. Leinss, L. Charrier": "mid_date",
                "IGE": "mid_date",
            }

        self.__init__()

        with dask.config.set(**{"array.slicing.split_large_chunks": False}):  # To avoid creating the large chunks
            if filepath.split(".")[-1] == "nc":
                try:
                    self.ds = xr.open_dataset(filepath, engine="netcdf4", chunks=chunks)
                except NotImplementedError:  # Can not use auto rechunking with object dtype. We are unable to estimate the size in bytes of object data
                    chunks = {}
                    self.ds = xr.open_dataset(filepath, engine="netcdf4", chunks=chunks)  # Set no chunks

                if "Author" in self.ds.attrs:  # Uniformization of the attribute Author to author
                    self.ds.attrs["author"] = self.ds.attrs.pop("Author")

                self.is_TICO = False if time_dim_name[self.ds.author] in self.ds.dims else True
                time_dim = time_dim_name[self.ds.author] if not self.is_TICO else "second_date"
                var_name = "vx" if not self.is_TICO else "dx"

                if chunks == {}:  # Rechunk with optimal chunk size
                    tc, yc, xc = self.determine_optimal_chunk_size(
                        variable_name=var_name, x_dim="x", y_dim="y", time_dim=time_dim, verbose=True
                    )
                    self.ds = self.ds.chunk({time_dim: tc, "x": xc, "y": yc})

            elif filepath.split(".")[-1] == "zarr":
                if chunks == {}:
                    chunks = "auto"  # Change the default value to auto
                self.ds = xr.open_dataset(
                    filepath, decode_timedelta=False, engine="zarr", consolidated=True, chunks=chunks
                )
                self.is_TICO = False
                time_dim = "mid_date"
                var_name = "vx"

            if verbose:
                print("[Data loading] File open")

            dico_load = {
                "ITS_LIVE, a NASA MEaSUREs project (its-live.jpl.nasa.gov)": self.load_itslive,
                "J. Mouginot, R.Millan, A.Derkacheva": self.load_millan,
                "J. Mouginot, R.Millan, A.Derkacheva_aligned": self.load_charrier,
                "L. Charrier, L. Guo": self.load_charrier,
                "L. Charrier": self.load_charrier,
                "E. Ducasse": self.load_ducasse,
                "S. Leinss, L. Charrier": self.load_charrier,
            }
            dico_load[self.ds.author](
                filepath,
                pick_date=pick_date,
                subset=subset,
                conf=conf,
                pick_sensor=pick_sensor,
                pick_temp_bas=pick_temp_bas,
                buffer=buffer,
                proj=proj,
            )

            time_dim = "mid_date" if not self.is_TICO else "second_date"
            # Rechunk again if the size of the cube is changed:
            if any(x is not None for x in [pick_date, subset, buffer, pick_sensor, pick_temp_bas]):
                tc, yc, xc = self.determine_optimal_chunk_size(
                    variable_name=var_name, x_dim="x", y_dim="y", time_dim=time_dim, verbose=True
                )
                self.ds = self.ds.chunk({time_dim: tc, "x": xc, "y": yc})

            # Reorder the coordinates to keep the consistency
            self.ds = self.ds.copy().sortby(time_dim).transpose("x", "y", time_dim)
            self.standardize_cube_for_processing(time_dim)

            if mask is not None:
                self.mask_cube(mask)

            # if self.ds['mid_date'].dtype == ('<M8[ns]'): #if the dates are given in ns, convert them to days
            #     self.ds['mid_date'] = self.ds['date2'].astype('datetime64[D]')
            #     self.ds['date1'] = self.ds['date1'].astype('datetime64[D]')
            #     self.ds['date2'] = self.ds['date2'].astype('datetime64[D]')

            if verbose:
                print(f"[Data loading] Author : {self.ds.author}")

    def standardize_cube_for_processing(self, time_dim="mid_date"):

        """
        Prepare the xarray dataset for the processing: transpose the dimension, add a variable temporal_baseline, errors if they do not exist

        :param time_dim_name: [str] [default is 'mid_date'] --- Name of the z dimension within the original dataset self.ds
        """

        self.ds = self.ds.unify_chunks()
        if self.ds.chunksizes[time_dim] != (self.nz,):
            self.ds = self.ds.chunk({time_dim: self.nz})

        if not self.is_TICO:
            # Create a variable for temporal_baseline
            self.ds["temporal_baseline"] = xr.DataArray(
                (self.ds["date2"] - self.ds["date1"]).dt.days.values, dims="mid_date"
            )

            # Add errors if not already there
            if "errorx" not in self.ds.variables:
                self.ds["errorx"] = ("mid_date", np.ones(len(self.ds["mid_date"])))
                self.ds["errory"] = ("mid_date", np.ones(len(self.ds["mid_date"])))

    # %% ==================================================================== #
    #                                 ACCESSORS                               #
    # =====================================================================%% #

    def sensor_(self) -> list:

        """
        Accessor to the sensors whoch captured the data.

        :return: [list] --- List of sensor
        """

        return self.ds["sensor"].values.tolist()

    def source_(self) -> list:

        """
        Accessor to the source of the data.

        :return: [list] --- List of source
        """

        return self.ds["source"].values.tolist()

    def temp_base_(self, return_list: bool = True, format_date: str = "float") -> list | np.ndarray:

        """
        Get the temporal baseline of the dataset.

        :param return_list: [bool] [default is True] --- If True return of a list of date, else return a np array
        :param format_date: [str] [default is 'float'] --- 'float' or 'D' format of the date as output

        :return: [list | np array] --- List of the temporal baselines
        """

        if format_date == "D":
            temp = self.ds["date2"] - self.ds["date1"]
        elif format_date == "float":
            # temp = (self.ds['date2'].values-self.ds['date1'].values).astype('timedelta64[D]'))/ np.timedelta64(1, 'D')
            temp = (self.ds["date2"] - self.ds["date1"]) / np.timedelta64(1, "D")
        else:
            raise NameError("Please enter format as float or D")
        if return_list:
            return temp.values.tolist()
        else:
            return temp.values

    def date1_(self):

        """
        Accessor to the first dates of acquisition.

        :return: [np array] --- np array of date1
        """

        return np.asarray(self.ds["date1"]).astype("datetime64[D]")

    def date2_(self):

        """
        Accessor to the second dates of acquisition.

        :return: [np array] --- np array of date2
        """

        return np.asarray(self.ds["date2"]).astype("datetime64[D]")

    def datec_(self):

        """
        Accessor to the central dates of the data.

        :return: [np array] --- np array of central date
        """

        return (self.date1_() + self.temp_base_(return_list=False, format_date="D") // 2).astype("datetime64[D]")

    def vv_(self):

        """
        Accessor to the magnitude of the velocities.

        :return: [np array] --- np array of velocity magnitude
        """

        return np.sqrt(self.ds["vx"] ** 2 + self.ds["vy"] ** 2)

    # %% ==================================================================== #
    #                         PIXEL LOADING METHODS                           #
    # =====================================================================%% #

    def convert_coordinates(self, i: int | float, j: int | float, proj: str, verbose: bool = False) -> (float, float):  # type: ignore

        """
        Convert the coordinate (i, j) which are in projection proj, to projection of the cube dataset.

        :params i, j: [int | float] --- Coordinates to be converted
        :param proj: [str] --- Projection of (i, j) coordinates
        :param verbose: [bool] [default is False] --- If True, print some text

        :return i, j: [int | float] --- Converted (i, j)
        """

        # Convert coordinates if needed
        if proj == "EPSG:4326":
            myproj = Proj(self.ds.proj4)
            i, j = myproj(i, j)
            if verbose:
                print(f"[Data loading] Converted to projection {self.ds.proj4}: {i, j}")
        else:
            if CRS(self.ds.proj4) != CRS(proj):
                transformer = Transformer.from_crs(CRS(proj), CRS(self.ds.proj4))
                i, j = transformer.transform(i, j)
                if verbose:
                    print(f"[Data loading] Converted to projection {self.ds.proj4}: {i, j}")
        return i, j

    def load_pixel(
        self,
        i: int | float,
        j: int | float,
        unit: int = 365,
        regu: int | str = 1,
        coef: int = 100,
        flag: xr.Dataset | None = None,
        solver: str = "LSMR",
        interp: str = "nearest",
        proj: str = "EPSG:4326",
        rolling_mean: xr.Dataset | None = None,
        visual: bool = False,
        output_format="np",
    ) -> (Optional[list], Optional[list], Optional[np.array], Optional[np.array], Optional[np.array]):  # type: ignore

        """
        Load data at pixel (i, j) and compute prior to inversion (rolling mean, mean, dates range...).

        :params i, j: [int | float] --- Coordinates to be converted
        :param unit: [int] [default is 365] --- 1 for m/d, 365 for m/y
        :param regu: [int | str] [default is 1] --- Type of regularization
        :param coef: [int] [default is 100] --- Coef of Tikhonov regularisation
        :param flag: [xr dataset | None] [default is None] --- If not None, the values of the coefficient used for stable areas, surge glacier and non surge glacier
        :param solver: [str] [default is 'LSMR'] --- Solver of the inversion: 'LSMR', 'LSMR_ini', 'LS', 'LS_bounded', 'LSQR'
        :param interp: [str] [default is 'nearest'] --- Interpolation method used to load the pixel when it is not in the dataset ('nearest' or 'linear')
        :param proj: [str] [default is 'EPSG:4326'] --- Projection of (i, j) coordinates
        :param rolling_mean: [xr dataset | None] [default is None] --- Filtered dataset (e.g. rolling mean)
        :param visual: [bool] [default is False] --- Return additional information (sensor and source) for future plots
        :param output_format [str] [default is np] --- Format of the output data (np for numpy or df for pandas dataframe)

        :return data: [list | None] --- A list 2 elements : the first one is np.ndarray with the observed
        :return mean: [list | None] --- A list with average vx and vy if solver=LSMR_ini, but the regularization do not require an apriori on the acceleration
        :return dates_range: [list | None] --- Dates between which the displacements will be inverted
        :return regu: [np array | Nothing] --- If flag is not None, regularisation method to be used for each pixel
        :return coef: [np array | Nothing] --- If flag is not None, regularisation coefficient to be used for each pixel
        """

        # Variables to keep
        var_to_keep = (
            ["date1", "date2", "vx", "vy", "errorx", "errory", "temporal_baseline"]
            if not visual
            else ["date1", "date2", "vx", "vy", "errorx", "errory", "temporal_baseline", "sensor", "source"]
        )

        if proj == "int":
            data = self.ds.isel(x=i, y=j)[var_to_keep]
        else:
            i, j = self.convert_coordinates(i, j, proj=proj)
            # Interpolate only necessary variables and drop NaN values
            if interp == "nearest":
                # 74.3 ms ± 1.33 ms per loop (mean ± std. dev. of 7 runs, 10 loops each)
                data = self.ds.sel(x=i, y=j, method="nearest")[var_to_keep]
                data = data.dropna(dim="mid_date")
            else:
                data = self.ds.interp(x=i, y=j, method=interp)[var_to_keep].dropna(
                    dim="mid_date"
                )  # 282 ms ± 12.1 ms per loop (mean ± std. dev. of 7 runs, 1 loop each)

        if flag is not None:
            if isinstance(regu, dict) and isinstance(coef, dict):
                flag = np.round(flag["flag"].sel(x=i, y=j, method="nearest").values)
                regu = regu[flag]
                coef = coef[flag]
            else:
                raise ValueError("regu must be a dict if assign_flag is True!")

        data_dates = data[["date1", "date2"]].to_array().values.T
        if data_dates.dtype == "<M8[ns]":  # Convert to days if needed
            data_dates = data_dates.astype("datetime64[D]")

        if (solver == "LSMR_ini" or regu == "1accelnotnull" or regu == "directionxy") and rolling_mean is not None:
            if len(rolling_mean.sizes) == 3:  # if regu == 1accelnotnul, rolling_mean have a time dimesion
                # Load rolling mean for the given pixel, only on the dates available
                dates_range = construction_dates_range_np(
                    data_dates
                )  # 652 µs ± 3.24 µs per loop (mean ± std. dev. of 7 runs, 1,000 loops each)
                mean = rolling_mean.sel(
                    mid_date=dates_range[:-1] + np.diff(dates_range) // 2, x=i, y=j, method="nearest"
                )[["vx_filt", "vy_filt"]]
                mean = [mean[i].values / unit for i in ["vx_filt", "vy_filt"]]  # Convert it to m/day

            else:  # elif solver= LSMR_ini, rolling_mean is an average in time per pixel
                mean = rolling_mean.sel(x=i, y=j, method="nearest")[["vx", "vy"]]
                mean = [mean[i].values / unit for i in ["vx", "vy"]]  # Convert it to m/day
                dates_range = None

        else:  # If there is no apriori and no initialization
            mean = None
            dates_range = None

        # data_values is composed of vx, vy, errorx, errory, temporal baseline
        if visual:
            if output_format == "np":
                data_str = data[["sensor", "source"]].to_array().values.T
                data_values = data.drop_vars(["date1", "date2", "sensor", "source"]).to_array().values.T
                data = [data_dates, data_values, data_str]
            elif output_format == "df":
                data = data.to_pandas()
            else:
                raise ValueError(
                    "Please enter np if you want to have as output a numpy array, and df if you want a pandas dataframe"
                )
        else:
            data_values = data.drop_vars(["date1", "date2"]).to_array().values.T
            data = [data_dates, data_values]

        if flag is not None:
            return data, mean, dates_range, regu, coef
        else:
            return data, mean, dates_range

    # %% ==================================================================== #
    #                             CUBE PROCESSING                             #
    # =====================================================================%% #

    def delete_outliers(
        self,
        delete_outliers: str | float,
        flag: xr.Dataset | None = None,
        slope: xr.Dataset | None = None,
        aspect: xr.Dataset | None = None,
        direction: xr.Dataset | None = None,
        **kwargs,
    ):

        """
        Delete outliers according to a certain criterium.

        :param delete_outliers: [str | float] --- If float delete all velocities which a quality indicator higher than delete_outliers, if median_filter delete outliers that an angle 45° away from the average vector
        :param flag: [xr dataset | None] [default is None] --- If not None, the values of the coefficient used for stable areas, surge glacier and non surge glacier
        """

        if isinstance(delete_outliers, int) or isinstance(delete_outliers, str):
            if isinstance(delete_outliers, int):  # filter according to the maximal error
                inlier_mask = dask_filt_warpper(
                    self.ds["vx"], self.ds["vy"], filt_method="error", error_thres=delete_outliers
                )

            elif isinstance(delete_outliers, str):  # filter according to vcc_angle, zscore, median_angle
                axis = self.ds["vx"].dims.index("mid_date")
                inlier_mask = dask_filt_warpper(
                    self.ds["vx"],
                    self.ds["vy"],
                    filt_method=delete_outliers,
                    slope=slope,
                    aspect=aspect,
                    direction=direction,
                    axis=axis,
                    **kwargs,
                )

                if flag is not None:
                    if delete_outliers != "vvc_angle":
                        flag = flag["flag"].values if flag["flag"].shape[0] == self.nx else flag["flag"].values.T
                        flag_condition = flag == 0
                        flag_condition = np.expand_dims(flag_condition, axis=axis)
                        print(inlier_mask)
                        inlier_mask = np.logical_or(inlier_mask, flag_condition)
                        print(inlier_mask)

            inlier_flag = xr.DataArray(inlier_mask, dims=self.ds["vx"].dims)
            for var in ["vx", "vy"]:
                self.ds[var] = self.ds[var].where(inlier_flag)

            self.ds = self.ds.persist()

        elif isinstance(delete_outliers, dict):
            for method in delete_outliers.keys():
                if method == "error":
                    if delete_outliers["error"] is None:
                        self.delete_outliers("error", flag)
                    else:
                        self.delete_outliers(delete_outliers["error"], flag)
                elif method == "magnitude":
                    if delete_outliers["magnitude"] is None:
                        self.delete_outliers("magnitude", flag)
                    else:
                        self.delete_outliers("magnitude", flag, magnitude_thres=delete_outliers["magnitude"])
                elif method == "median_magnitude":
                    if delete_outliers["median_magnitude"] is None:
                        self.delete_outliers("median_magnitude", flag)
                    else:
                        self.delete_outliers(
                            "median_magnitude", flag, median_magnitude_thres=delete_outliers["median_magnitude"]
                        )
                elif method == "z_score":
                    if delete_outliers["z_score"] is None:
                        self.delete_outliers("z_score", flag)
                    else:
                        self.delete_outliers("z_score", flag, z_thres=delete_outliers["z_score"])

                elif method == "mz_score":
                    if delete_outliers["mz_score"] is None:
                        self.delete_outliers("mz_score", flag)
                    else:
                        self.delete_outliers("mz_score", flag, z_thres=delete_outliers["mz_score"])

                elif method == "median_angle":
                    if delete_outliers["median_angle"] is None:
                        self.delete_outliers("median_angle", flag)
                    else:
                        self.delete_outliers("median_angle", flag, z_thres=delete_outliers["median_angle"])

                elif method == "vvc_angle":
                    if delete_outliers["vvc_angle"] is None:
                        self.delete_outliers("vvc_angle", flag)
                    else:
                        self.delete_outliers("vvc_angle", flag, **delete_outliers["vvc_angle"])
                elif method == "topo_angle":
                    self.delete_outliers("topo_angle", flag, slope=slope, aspect=aspect)
                elif method == "flow_angle":
                    self.delete_outliers("flow_angle", flag, direction=direction)
                else:
                    raise ValueError(
                        f"Filtering method should be either 'median_angle', 'vvc_angle', 'topo_angle', 'z_score', 'mz_score', 'magnitude', 'median_magnitude' or 'error'."
                    )
        else:
            raise ValueError("delete_outliers must be a int, a string or a dict, not {type(delete_outliers)}")

    def mask_cube(self, mask: xr.DataArray | str):

        """
        Mask some of the data of the cube (putting it to np.nan).

        :param mask: [str | xr dataarray] --- Either a DataArray with 1 the data to keep and 0 the ones to remove, or a path to a file containing a DataArray or a shapefile to be rasterized
        """

        if type(mask) is str:
            if mask[-3:] == "shp":  # Convert the shp file to an xarray dataset (rasterize the shapefile)
                polygon = geopandas.read_file(mask).to_crs(CRS(self.ds.proj4))
                raster = rasterize(
                    [polygon.geometry[0]],
                    out_shape=self.ds.rio.shape,
                    transform=self.ds.rio.transform(),
                    fill=0,
                    dtype="int16",
                )
                mask = xr.DataArray(data=raster.T, dims=["x", "y"], coords=self.ds[["x", "y"]].coords)
            else:
                mask = xr.open_dataarray(mask)
            mask.load()

        # Mask the velocities and the errors
        if not self.is_TICO:
            self.ds[["vx", "vy", "errorx", "errory"]] = (
                self.ds[["vx", "vy", "errorx", "errory"]]
                .where(mask.sel(x=self.ds.x, y=self.ds.y, method="nearest") == 1)
                .astype("float32")
            )
        else:
            self.ds[["dx", "dy", "xcount_x", "xcount_y"]] = (
                self.ds[["dx", "dy", "xcount_x", "xcount_y"]]
                .where(mask.sel(x=self.ds.x, y=self.ds.y, method="nearest") == 1)
                .astype("float32")
            )

    def reproject_geotiff_to_cube(self, file_path):

        """
        Reproject the geotiff file to the same geometry of the cube
        :param: file_path: [str] --- path of the geotifffile to be wrapped
        :return: warped data [np.ndarray] --- warped data with same shape and resolution as the cube
        """
        if file_path.split(".")[-1] == "tif":
            with rio.open(file_path) as src:
                src_data = src.read(1)

            dst_data = np.empty(shape=self.ds.rio.shape, dtype=np.float32)
            dst_data, _ = rio.warp.reproject(
                source=src_data,
                destination=dst_data,
                src_transform=src.transform,
                src_crs=src.crs,
                dst_crs=CRS.from_proj4(self.ds.proj4),
                dst_transform=self.ds.rio.transform(),
                dst_shape=self.ds.rio.shape,
                resampling=rio.warp.Resampling.bilinear,
            )
            dst_data[dst_data == src.nodata] = np.nan
        return dst_data

    def compute_flow_direction(self, vx_file: str | None = None, vy_file: str | None = None) -> xr.DataArray:

        """
        Compute the avaerage flow direction from the input vx and vy files or just from the observations
        :param: vx_file | vy_file: [str] --- path of the flow velocity file, should be geotiff format
        :return: direction: [xr.DataArray] --- computed average flow direction at each pixel
        """
        if vx_file is not None and vy_file is not None:
            vx = self.reproject_geotiff_to_cube(vx_file)
            vy = self.reproject_geotiff_to_cube(vy_file)
        else:
            vx = self.ds["vx"].values
            vy = self.ds["vy"].values

        temporal_baseline = self.ds["temporal_baseline"].values
        temporal_baseline = temporal_baseline[np.newaxis, np.newaxis, :]
        vx_weighted = np.nansum(vx * temporal_baseline, axis=2) / np.nansum(temporal_baseline, axis=2)
        vy_weighted = np.nansum(vy * temporal_baseline, axis=2) / np.nansum(temporal_baseline, axis=2)

        v_mean_weighted = np.sqrt(vx_weighted**2 + vy_weighted**2)

        direction = np.arctan2(vx_weighted, vy_weighted)
        direction = (np.rad2deg(direction) + 360) % 360

        direction = np.where(v_mean_weighted < 1, np.nan, direction)

        direction = xr.Dataset(
            data_vars=dict(
                direction=(["y", "x"], np.array(direction.T)),
            ),
            coords=dict(x=(["x"], self.ds.x.data), y=(["y"], self.ds.y.data)),
        )

        return direction
<<<<<<< HEAD
            
    def compute_slo_asp(self, dem_file: str, blur_size: int = 5)-> (xr.DataArray, xr.DataArray):
=======

    def compute_slo_asp(self, dem_file: str, blur_size: int = 5) -> (xr.DataArray, xr.DataArray):
>>>>>>> 9d805307
        """

        :param dem_file: [str] --- path of the DEM
        :param blur_size: [int] --- spatial smoothing to apply to the DEM
        :return: slope [xr.DataArray] --- slope of the smoothed DEM
        :return: aspect [xr.DataArray] --- aspect of the smoothed D DEM

        """

        # decorator to define a generator-based context manager. This allows the user to use the with statement with a generator function, here to remove every printed messages
        @contextlib.contextmanager
        def suppress_stdout_stderr():
            with open(os.devnull, "w") as devnull:
                old_stdout = os.dup(1)
                old_stderr = os.dup(2)
                os.dup2(devnull.fileno(), 1)
                os.dup2(devnull.fileno(), 2)
                try:
                    yield
                finally:
                    os.dup2(old_stdout, 1)
                    os.dup2(old_stderr, 2)

        if CRS.from_proj4(self.ds.proj4) == CRS.from_epsg(4326):
            raise ValueError("The CRS of the cube must be projected in meters for calculating slope and aspect")
        # Open the DEM file
        dem = self.reproject_geotiff_to_cube(dem_file)

        # Set no_data value if src.nodata is None
        with rio.open(dem_file) as src:
            no_data = src.nodata if src.nodata is not None else -9999

        dem = median_filter(dem, size=blur_size)  # Blur the DEM, should be done first before computing slope and aspect
        # Create richdem array with suppressed output, richDEM is very quick for even very large DEMs.
        with suppress_stdout_stderr():
            dem_rd = rd.rdarray(dem, no_data=no_data)

        dem_rd.geotransform = self.ds.rio.transform().to_gdal()

        # Calculate slope and aspect with suppressed output message
        with suppress_stdout_stderr():
            slope = rd.TerrainAttribute(dem_rd, attrib="slope_degrees")
            aspect = rd.TerrainAttribute(dem_rd, attrib="aspect")

        # Replace no_data values in slope and aspect with NaN
        slope[slope == slope.no_data] = np.nan
        aspect[aspect == aspect.no_data] = np.nan

        # Convert slope and aspect to xarray Datasets
        slope = xr.Dataset(
            data_vars=dict(
                slope=(["y", "x"], np.array(slope)),
            ),
            coords=dict(x=(["x"], self.ds.x.data), y=(["y"], self.ds.y.data)),
        )
        aspect = xr.Dataset(
            data_vars=dict(
                aspect=(["y", "x"], np.array(aspect)),
            ),
            coords=dict(x=(["x"], self.ds.x.data), y=(["y"], self.ds.y.data)),
        )

        return slope, aspect

    def create_flag(self, flag: str = None, field_name: str | None = None, default_value: str | int | None = None):

        """
        Create a flag dataset based on the provided shapefile and shapefile field.
        Which is usually used to divide the pixels into different types, especially for surging glaciers.
        If you just want to divide by polygon, set the shp_field to None

        :param flag (str, optional): The path to the shapefile. Defaults to None.
        :param shp_field (str, optional): The name of the shapefile field. Defaults to 'surge_type' (used in RGI7).
        :param default_value (str | int | None, optional): The default value for the shapefile field. Defaults to 0.
        :Returns flag: xr.Dataset, The flag dataset with dimensions 'y' and 'x'.
        """

        if isinstance(flag, str):
            if flag.split(".")[-1] == "nc":  # If flag is a netCDF file
                flag = xr.open_dataset(flag)

            elif flag.split(".")[-1] in ["shp", "gpkg"]:  # If flag is a shape file
                flag = geopandas.read_file(flag).to_crs(self.ds.proj4).clip(self.ds.rio.bounds())

                # surge-type glacier: 2, other glacier: 1, stable area: 0
                if field_name is None:
                    if "surge_type" in flag.columns:  # RGI inventory, surge-type glacier: 2, other glacier: 0
                        default_value = 0
                        field_name = "surge_type"
                    elif (
                        "Surge_class" in flag.columns
                    ):  # HMA surging glacier inventory, surge-type glacier: 2, other glacier: ''
                        default_value = None
                        field_name = "Surge_class"

                if field_name is not None:
                    flag_id = flag[field_name].apply(lambda x: 2 if x != default_value else 1).astype("int16")
                    geom_value = ((geom, value) for geom, value in zip(flag.geometry, flag_id))
                else:
                    # inside the polygon: 1, outside: 0
                    geom_value = ((geom, 1) for geom in flag.geometry)

                try:
                    flag = rasterio.features.rasterize(
                        geom_value,
                        out_shape=(self.ny, self.nx),
                        transform=self.ds.rio.transform(),
                        all_touched=True,
                        fill=0,  # background value
                        dtype="int16",
                    )
                except:
                    flag = np.zeros(shape=(self.ny, self.nx), dtype="int16")

                flag = xr.Dataset(
                    data_vars=dict(
                        flag=(["y", "x"], flag),
                    ),
                    coords=dict(
                        x=(["x"], self.ds.x.data),
                        y=(["y"], self.ds.y.data),
                    ),
                )

            elif not isinstance(flag, xr.Dataset):
                raise ValueError("flag file must be .nc or .shp")

        if "flags" in list(flag.variables):
            flag = flag.rename({"flags": "flag"})

        return flag

    def filter_cube(
        self,
        i: int | float | None = None,
        j: int | float | None = None,
        smooth_method: str = "gaussian",
        s_win: int = 3,
        t_win: int = 90,
        sigma: int = 3,
        order: int = 3,
        unit: int = 365,
        delete_outliers: str | float | None = None,
        flag: xr.Dataset | str | None = None,
        dem_file: str | None = None,
        regu: int | str = 1,
        solver: str = "LSMR_ini",
        proj: str = "EPSG:4326",
        velo_or_disp: str = "velo",
        select_baseline: int | None = None,
        verbose: bool = False,
    ) -> xr.Dataset:

        """
           Filter the original data before the inversion:
        -delete outliers according to the provided criterium
        -compute a spatio-temporal kernel of the data, which can be used as apriori for the inversion (for "1accelnotnull" or "directionxy" )
        -compute mean velocity along x and y ( for solver = 'LSMR_ini' if regu is not "1accelnotnull" or "directionxy" )

        :params i, j: [int | float] --- Coordinates to be converted
        :param smooth_method: [str] [default is 'gaussian'] --- Smoothing method to be used to smooth the data in time ('gaussian', 'median', 'emwa', 'savgol')
        :param s_win: [int] [default is 3] --- Size of the spatial window
        :param t_win: [int] [default is 90] --- Time window size for 'ewma' smoothing
        :param sigma: [int] [default is 3] --- Standard deviation for 'gaussian' filter
        :param order: [int] [default is 3] --- Order of the smoothing function
        :param unit: [int] [default is 365] --- 365 if the unit is m/y, 1 if the unit is m/d
        :param delete_outliers: [str | float | None] [default is None] --- If float delete all velocities which a quality indicator higher than delete_outliers
        :param flag: [xr dataset | None] [default is None] --- If not None, the values of the coefficient used for stable areas, surge glacier and non surge glacier
        :param regu: [int | str] [default is 1] --- Regularisation of the solver
        :param solver: [str] [default is 'LSMR_ini'] --- Solver used to invert the system
        :param proj: [str] [default is 'EPSG:4326'] --- EPSG of i,j projection
        :param velo_or_disp: [str] [default is 'velo'] --- 'disp' or 'velo' to indicate the type of the observations : 'disp' mean that self contain displacements values and 'velo' mean it contains velocity
        :param select_baseline: [int | None] [default is None] --- threshold of the temporal baseline to select, if the number of observation is lower than 3 times the number of estimated displacement with this threshold, it is increased by 30 days
        :param verbose: [bool] [default is False] --- Print information throughout the process

        :return obs_filt: [xr dataset | None] --- Filtered dataset
        """

        def loop_rolling(da_arr: xr.Dataset, select_baseline: int | None = None) -> (np.ndarray, np.ndarray):  # type: ignore

            """
            A function to calculate spatial mean, resample data, and calculate exponential smoothed velocity.

            :param da_arr: [xr dataset] --- Original data
            :param select_baseline: [int] [default is 200] --- Threshold over the temporal baselines

            :return spatial_mean: [np array] --- Exponential smoothed velocity
            :return date_out: [np array] --- Observed dates
            """

            # Compute the dates of the estimated displacements time series
            date_out = date_range[:-1] + np.diff(date_range) // 2
            mid_dates = self.ds["mid_date"]

            if verbose:
                start = time.time()
            if select_baseline is not None:
                baseline = self.ds["temporal_baseline"].compute()
                idx = np.where(
                    baseline < select_baseline
                )  # Take only the temporal baseline lower than the threshold selecr_baseline
                while len(idx[0]) < 3 * len(date_out) & (
                    select_baseline < 200
                ):  # Increase the threshold by 30, if the number of observation is lower than 3 times the number of estimated displacement
                    # while (len(idx[0]) < 3 * len(
                    #             date_out)):
                    #     select_baseline += 30
                    idx = np.where(baseline < select_baseline)
                mid_dates = mid_dates.isel(mid_date=idx[0])
                da_arr = da_arr.isel(mid_date=idx[0])

            # Find the time axis for dask processing
            time_axis = self.ds["vx"].dims.index("mid_date")
            # Apply the selected kernel in time
            if verbose:
                with ProgressBar():  # Plot a progress bar
                    filtered_in_time = dask_smooth_wrapper(
                        da_arr.data,
                        mid_dates,
                        t_out=date_out,
                        smooth_method=smooth_method,
                        sigma=sigma,
                        t_win=t_win,
                        order=order,
                        axis=time_axis,
                    ).compute()
            else:
                filtered_in_time = dask_smooth_wrapper(
                    da_arr.data,
                    mid_dates,
                    t_out=date_out,
                    smooth_method=smooth_method,
                    sigma=sigma,
                    t_win=t_win,
                    order=order,
                    axis=time_axis,
                ).compute()

            if verbose:
                print(f"[Data filtering] Smoothing observations took {round((time.time() - start), 1)} s")

            # Spatial average
            if (
                np.min([da_arr["x"].size, da_arr["y"].size]) > s_win
            ):  # The spatial average is performed only if the size of the cube is larger than s_win, the spatial window
                spatial_axis = tuple(i for i in range(3) if i != time_axis)
                pad_widths = tuple((s_win // 2, s_win // 2) if i != time_axis else (0, 0) for i in range(3))
                spatial_mean = da.nanmean(
                    sliding_window_view(filtered_in_time, (s_win, s_win), axis=spatial_axis), axis=(-1, -2)
                )
                spatial_mean = da.pad(spatial_mean, pad_widths, mode="edge")
            else:
                spatial_mean = filtered_in_time

            return spatial_mean.compute(), np.unique(date_out)

        if np.isnan(self.ds["date1"].values).all():
            print("[Data filtering] Empty sub-cube (masked data ?)")
            return None

        if i is not None and j is not None:  # Crop the cube dataset around a given pixel
            i, j = self.convert_coordinates(i, j, proj=proj, verbose=verbose)
            if verbose:
                print(f"[Data filtering] Clipping dataset to individual pixel: (x, y) = ({i},{j})")
            buffer = (s_win + 2) * (self.ds["x"][1] - self.ds["x"][0])
            self.buffer(self.ds.proj4, [i, j, buffer])
            self.ds = self.ds.unify_chunks()

        # The rolling smooth should be carried on velocity, while we need displacement during inversion
        if velo_or_disp == "disp":  # to provide velocity values
            self.ds["vx"] = self.ds["vx"] / self.ds["temporal_baseline"] * unit
            self.ds["vy"] = self.ds["vy"] / self.ds["temporal_baseline"] * unit

        if flag is not None:
            flag = self.create_flag(flag)
            flag.load()

            if isinstance(regu, dict):
                regu = list(regu.values())
            else:
                raise ValueError("regu must be a dict if flag is Not None")
        else:
            if isinstance(regu, int):  # if regu is an integer
                regu = [regu]
            elif isinstance(regu, str):  # if regu is a string
                regu = list(regu.split())

        start = time.time()

        if delete_outliers is not None:
            slope, aspect, direction = None, None, None
            if (isinstance(delete_outliers, str) and delete_outliers == "topo_angle") or (
                isinstance(delete_outliers, dict) and "topo_angle" in delete_outliers.keys()
            ):
                if isinstance(dem_file, str):
                    slope, aspect = self.compute_slo_asp(dem_file=dem_file)
                else:
                    raise ValueError("dem_file must be given if delete_outliers is 'topo_angle'")

            elif (isinstance(delete_outliers, str) and delete_outliers == "flow_angle") or (
                isinstance(delete_outliers, dict) and "flow_angle" in delete_outliers.keys()
            ):
                direction = self.compute_flow_direction(vx_file=None, vy_file=None)
<<<<<<< HEAD
            self.delete_outliers(delete_outliers=delete_outliers, flag=None, slope=slope, aspect=aspect, direction=direction)
=======
            self.delete_outliers(
                delete_outliers=delete_outliers, flag=flag, slope=slope, aspect=aspect, direction=direction
            )
>>>>>>> 9d805307
            if verbose:
                print(f"[Data filtering] Delete outlier took {round((time.time() - start), 1)} s")

        if "1accelnotnull" in regu or "directionxy" in regu:
            date_range = np.sort(
                np.unique(
                    np.concatenate(
                        (
                            self.ds["date1"].values[~np.isnan(self.ds["date1"].values)],
                            self.ds["date2"].values[~np.isnan(self.ds["date2"].values)],
                        ),
                        axis=0,
                    )
                )
            )
            if verbose:
                start = time.time()

            vx_filtered, dates_uniq = loop_rolling(self.ds["vx"], select_baseline=select_baseline)
            vy_filtered, dates_uniq = loop_rolling(self.ds["vy"], select_baseline=select_baseline)

            # The time dimension of the smoothed velocity observations is different from the original,
            # which is because of the possible duplicate mid_date of different image pairs...
            obs_filt = xr.Dataset(
                data_vars=dict(
                    vx_filt=(["x", "y", "mid_date"], vx_filtered), vy_filt=(["x", "y", "mid_date"], vy_filtered)
                ),
                coords=dict(x=(["x"], self.ds.x.data), y=(["y"], self.ds.y.data), mid_date=dates_uniq),
                attrs=dict(description="Smoothed velocity observations", units="m/y", proj4=self.ds.proj4),
            )
            del vx_filtered, vy_filtered

            if verbose:
                print(
                    "[Data filtering] Calculating smoothing mean of the observations completed in {:.2f} seconds".format(
                        time.time() - start
                    )
                )

        elif (
            solver == "LSMR_ini"
        ):  # The initialization is based on the averaged velocity over the period, for every pixel
            obs_filt = self.ds[["vx", "vy"]].mean(dim="mid_date")
            obs_filt.attrs["description"] = "Averaged velocity over the period"
            obs_filt.attrs["units"] = "m/y"
        else:
            obs_filt = None

        # Unify the observations to displacement to provide displacement values during inversion
        self.ds["vx"] = self.ds["vx"] * self.ds["temporal_baseline"] / unit
        self.ds["vy"] = self.ds["vy"] * self.ds["temporal_baseline"] / unit

        if obs_filt != None:
            obs_filt.load()
        self.ds = self.ds.load()  # Crash memory without loading
        # persist() is particularly useful when using a distributed cluster because the data will be loaded into distributed memory across your machines and be much faster to use than reading repeatedly from disk.

        return obs_filt, flag

    def split_cube(self, n_split: int = 2, dim: str | list = "x", savepath: str | None = None):

        """
        Split the cube into smaller cubes (taking less memory to load) according to the given dimensions.

        :param n_split: [int] [default is 2] --- Number of split to compute along each dimensions in dim
        :param dim: [str | list] [default is "x"] --- Dimension.s along which must be split the cube
        :param savepath: [str | None] [default is None] --- If not None, save the new cubes at this location

        :return cubes: [dict] --- Dictionary of the splitcubes (keys describe the position of the cube)
        """

        cubes = dict()
        for s in range(n_split):
            if isinstance(dim, str):
                cube = cube_data_class(
                    self,
                    self.ds.isel(
                        {dim: slice(s * len(self.ds[dim].values) // 2, (s + 1) * len(self.ds[dim].values) // 2, 1)}
                    ),
                )
                if savepath is not None:
                    cube.ds.to_netcdf(f"{savepath}{dim}_{s}.nc")
                    print(f"Split cube saved at {savepath}{dim}_{s}.nc")
                cubes[f"{savepath.split('/')[-1]}{dim}_{s}"] = cube
            elif isinstance(dim, list):
                cube = cube_data_class(
                    self,
                    self.ds.isel(
                        {
                            dim[0]: slice(
                                s * len(self.ds[dim[0]].values) // 2, (s + 1) * len(self.ds[dim[0]].values) // 2, 1
                            )
                        }
                    ),
                )
                if len(dim) > 1:
                    cubes |= cube.split_cube(n_split=n_split, dim=dim[1:], savepath=f"{savepath}{dim[0]}_{s}_")
                else:
                    if savepath is not None:
                        cube.ds.to_netcdf(f"{savepath}{dim[0]}_{s}.nc")
                        print(f"Split cube saved at {savepath}{dim[0]}_{s}.nc")
                    cubes[f"{savepath.split('/')[-1]}{dim}_{s}"] = cube

        return cubes

    def align_cube(
        self,
        cube: "cube_data_class",
        unit: int = 365,
        reproj_vel: bool = True,
        reproj_coord: bool = True,
        interp_method: str = "nearest",
    ):

        """
        Reproject cube to match the resolution, projection, and region of self.

        :param cube: Cube to align to self
        :param unit: Unit of the velocities (365 for m/y, 1 for m/d) (default is 365)
        :param reproj_vel: Whether the velocity have to be reprojected or not -> it will modify their value (default is True)
        :param reproj_coord: Whether the coordinates have to be interpolated or not (using interp_method) (default is True)
        :param interp_method: Interpolation method used to reproject cube (default is 'nearest')

        :return: Cube projected to self
        """

        if reproj_vel:  # if the velocity components have to be reprojected in the new projection system
            grid = np.meshgrid(cube.ds["x"], cube.ds["y"])
            temp = cube.temp_base_()
            endx = np.array(
                [(np.ma.masked_invalid(cube.ds["vx"][z]) * temp[z] / unit) + grid[0] for z in range(cube.nz)]
            )  # localisation of the final coordinate of each pixel displaced by the corresponding velocity vector, in x
            endy = np.array(
                [(np.ma.masked_invalid(cube.ds["vy"][z]) * temp[z] / unit) + grid[1] for z in range(cube.nz)]
            )  # localisation of the final coordinate of each pixel displaced by the corresponding velocity vector, in y

            # reprojection of the final coordinate of each pixel displaced by the corresponding velocity vector
            transformer = Transformer.from_crs(cube.ds.proj4, self.ds.proj4)
            t = np.array([transformer.transform(endx[z], endy[z]) for z in range(cube.nz)])
            del endx, endy

            # Computation of the difference between final and oringinal coordinates in the new system
            grid = transformer.transform(grid[0], grid[1])
            vx = np.array(
                [(grid[0] - t[z, 0, :, :]) / temp[z] * unit for z in range(cube.nz)]
            )  # positive toward the West
            vy = np.array(
                [(t[z, 1, :, :] - grid[1]) / temp[z] * unit for z in range(cube.nz)]
            )  # positive toward the North
            cube.ds["vx"] = xr.DataArray(
                vx.astype("float32"),
                dims=["mid_date", "y", "x"],
                coords={"mid_date": cube.ds.mid_date, "y": cube.ds.y, "x": cube.ds.x},
            )
            cube.ds["vx"].encoding = {"vx": {"dtype": "float32", "scale_factor": 0.1, "units": "m/y"}}
            cube.ds["vy"] = xr.DataArray(
                vy.astype("float32"),
                dims=["mid_date", "y", "x"],
                coords={"mid_date": cube.ds.mid_date, "y": cube.ds.y, "x": cube.ds.x},
            )
            cube.ds["vy"].encoding = {"vy": {"dtype": "float32", "scale_factor": 0.1, "units": "m/y"}}
            del vx, vy

            # if reproj_coord:
        #     # Convert the system of coordinate and adjust the spatial resolution of self to match the resolution, projection, and region of cube
        #     cube.ds = cube.ds.rio.write_crs(cube.ds.proj4)
        #     self.ds = self.ds.rio.write_crs(self.ds.proj4)
        #     if interp_method == 'nearest':
        #         cube.ds = self.ds.rio.reproject_match(cube.ds, resampling=rasterio.enums.Resampling.nearest)
        #     # Update of cube_data_classxr attributes
        #     self.ds = self.ds.assign_attrs({'proj4': cube.ds.proj4})
        #     # cube2.ds = cube2.ds.rio.write_crs(cube2.proj4, inplace=True)
        #     self.nx = self.ds.dims['x']
        #     self.ny = self.ds.dims['y']

        if reproj_coord:
            # Convert the system of coordinate and adjust the spatial resolution of the cube2 to match the resolution, projection, and region of self, using a bilinear interpolation
            cube.ds = cube.ds.rio.write_crs(cube.ds.proj4)
            self.ds = self.ds.rio.write_crs(self.ds.proj4)
            cube.ds = cube.ds.transpose("mid_date", "y", "x")
            # Reproject coordinates
            if interp_method == "nearest":
                cube.ds = cube.ds.rio.reproject_match(self.ds, resampling=rasterio.enums.Resampling.nearest)
            # Reject abnormal data (when the cube sizes are not the same and data are missing, the interpolation leads to infinite or nearly-infinite values)
            cube.ds[["vx", "vy"]] = cube.ds[["vx", "vy"]].where(
                (np.abs(cube.ds["vx"].values) < 10000) | (np.abs(cube.ds["vy"].values) < 10000), np.nan
            )

            # Update of cube_data_classxr attributes
            cube.ds = cube.ds.assign_attrs({"proj4": self.ds.proj4})
            cube.nx = cube.ds.dims["x"]
            cube.ny = cube.ds.dims["y"]
            cube.ds = cube.ds.assign_coords({"x": cube.ds.x, "y": cube.ds.y})

        cube.ds = cube.ds.assign_attrs({"author": f"{cube.ds.author} aligned"})

        return cube

    def merge_cube(self, cube: "cube_data_class"):

        """
        Merge another cube to the present one. It must have been aligned first (using align_cube)

        :param cube: [cube_data_class] --- The cube to be merged to self
        """

        # Merge the cubes (must be previously aligned before using align_cube)
        self.ds = xr.concat([self.ds, cube.ds.sel(x=self.ds["x"], y=self.ds["y"])], dim="mid_date")

        # Update the attributes
        self.ds = self.ds.chunk(chunks={"mid_date": self.ds["mid_date"].size})
        self.nz = self.ds["mid_date"].size
        if (
            type(self.filedir) != list
            and type(self.filename) != list
            and type(self.author) != list
            and type(self.source) != list
        ):
            self.filedir = [self.filedir]
            self.filename = [self.filename]
            self.author = [self.author]
            self.source = [self.source]
        self.filedir.append(cube.filedir)
        self.filename.append(cube.filename)
        self.author.append(cube.author)
        self.source.append(cube.source)

    def average_cube(
        self,
        return_format: str = "geotiff",
        return_variable: list = ["vv"],
        save: bool = True,
        path_save: str | None = None,
    ):

        """
        Compute the mean velocity at each pixel of he cube.

        :param return_format: [str] [default is 'geotiff'] --- Type of the file to be returned ('nc' or 'geotiff')
        :param return_variable: [list] [default is ['vv']] --- Which variable's mean must be returned
        :param save: [bool] [default is True] --- If True, save the file to path_save
        :param path_save: [str | None] [default is None] --- Path where to save the mean velocity file

        :return: xr dataset, with vx_mean, the mean of vx and vy_mean the mean of vy
        """

        vx_mean = self.ds["vx"].mean(dim="mid_date")
        vy_mean = self.ds["vy"].mean(dim="mid_date")
        dico_variable = {"vx": vx_mean, "vx": vy_mean}
        if "vv" in return_variable:
            vv_mean = np.sqrt(vx_mean**2 + vy_mean**2)
            dico_variable["vv"] = vv_mean

        if return_format == "nc":
            ds_mean = xr.Dataset({})
            coords = {"y": self.ds.y, "x": self.ds.x}
            for variable in return_variable:
                ds_mean[f"{variable}_mean"] = xr.DataArray(dico_variable[variable], dims=["y", "x"], coords=coords)
            if save:
                ds_mean.to_netcdf(path_save)
            return ds_mean

        elif return_format == "geotiff":
            ds_mean = []
            for variable in return_variable:
                mean_v = dico_variable[variable].to_numpy().astype(np.float32)
                mean_v = np.flip(mean_v.T, axis=0)

                if save:
                    # Create the GeoTIFF file
                    with rasterio.open(
                        f"{path_save}/mean_velocity_{variable}.tif",
                        "w",
                        driver="GTiff",
                        height=mean_v.shape[0],
                        width=mean_v.shape[1],
                        count=1,
                        dtype=str(mean_v.dtype),
                        crs=CRS.from_proj4(self.ds.proj4),
                        transform=self.ds.rio.transform(),
                    ) as dst:
                        dst.write(mean_v, 1)

                ds_mean.append(mean_v)

            return ds_mean
        else:
            raise ValueError("Please enter geotiff or nc")

    def compute_heatmap_moving(
        self,
        points_heatmap: pd.DataFrame,
        variable: str = "vv",
        method_interp: str = "linear",
        verbose: bool = False,
        freq: str = "MS",
        method: str = "mean",
    ) -> pd.DataFrame:

        """
        Compute a heatmap of the average monthly velocity, average all the velocities which are overlapping a given month

        :param points_heatmap: Points where the heatmap is to be computed
        :param variable: What variable is to be computed ('vx', 'vy' or 'vv')
        :param method_interp: Interpolation method used to determine the value at a specified point from the discrete velocities data
        :param freq: frequency used in the pandas.date_range function (default: 'MS' every first day of the month)
        :param method: 'mean' or 'median'
        :param verbose: Print information throughout the process (default is False)


        :return: pandas DataFrame, heatmap values where each line corresponds to a date and each row to a point of the line
        """

        date1 = self.date1_()
        date2 = self.date2_()
        # Create a DateTimeIndex range spanning from the minimum date to the maximum date
        date_range = pd.date_range(np.nanmin(date1), np.nanmax(date2), freq=freq)  # 'MS' for start of each month
        data = np.column_stack((date1, date2))  # Combine date1 and date2 into a single 2D array
        # Sort data according to the first date
        data = np.ma.array(sorted(data, key=lambda date: date[0]))  # Sort according to the first date

        # Find the index of the dates that have to be averaged, to get the heatmap
        # Each value of the heatmap corresponds to an average of all the velocities which are overlapping a given period
        save_line = [[] for _ in range(len(date_range) - 1)]
        for i_date, _ in enumerate(date_range[:-1]):
            i = 0
            while i < data.shape[0] and date_range[i_date + 1] >= data[i, 0]:
                if date_range[i_date] <= data[i, 1]:
                    save_line[i_date].append(i)
                i += 1
        interval_output = pd.Series(
            [(date_range[k + 1] - date_range[k]) / np.timedelta64(1, "D") for k in range(date_range.shape[0] - 1)]
        )
        dates_c = date_range[1:] - pd.to_timedelta((interval_output / 2).astype("int"), "D")
        del interval_output, date_range, data

        def data_temporalpoint(k: int, points_heatmap):

            """Get the data at a given spatial point contained in points_heatmap"""

            geopoint = points_heatmap["geometry"].iloc[
                k
            ]  # Return a point at the specified distance along a linear geometric object. # True -> interpretate k/n as fraction and not meters

            i, j = geopoint.x, geopoint.y
            if verbose:
                print("i,j", i, j)

            if variable == "vv":
                v = np.sqrt(
                    self.ds["vx"].interp(x=i, y=j, method=method_interp).load() ** 2
                    + self.ds["vy"].interp(x=i, y=j, method="linear").load() ** 2
                )
            elif variable == "vx" or variable == "vy":
                v = self.ds[variable].interp(x=i, y=j, method=method_interp).load()

            data = np.array([date1, date2, v.values], dtype=object).T
            data = np.ma.array(sorted(data, key=lambda date: date[0]))  # Slort according to the first date

            return data[:, 2]

        for k in range(len(points_heatmap)):
            if verbose:
                print("k", k)

            data = data_temporalpoint(k, points_heatmap)
            vvmasked = np.ma.masked_invalid(np.ma.array(data, dtype="float"))

            if method == "mean":
                vvmean = [np.ma.mean(vvmasked[lines]) for lines in save_line]
            elif method == "median":
                vvmean = [np.ma.median(vvmasked[lines]) for lines in save_line]

            vvdf = pd.DataFrame(vvmean, index=dates_c, columns=[points_heatmap["distance"].iloc[k] / 1000])

            if k > 0:
                line_df_vv = pd.concat([line_df_vv, vvdf], join="inner", axis=1)
            else:
                line_df_vv = vvdf

        return line_df_vv

    # @jit(nopython=True)
    def ncvv(self):
        """Return the Normalized Coherence Vector Velocity"""
        return np.array(
            [
                np.sqrt(
                    np.nansum(
                        self.ds["vx"].isel(x=i, y=j)
                        / np.sqrt(self.ds["vx"].isel(x=i, y=j) ** 2 + self.ds["vy"].isel(x=i, y=j) ** 2)
                    )
                    ** 2
                    + np.nansum(
                        self.ds["vy"].isel(x=i, y=j)
                        / np.sqrt(self.ds["vx"].isel(x=i, y=j) ** 2 + self.ds["vy"].isel(x=i, y=j) ** 2)
                    )
                    ** 2
                )
                / self.nz
                for i in range(self.nx)
                for j in range(self.ny)
            ]
        ).reshape(self.nx, self.ny)

    # %% ======================================================================== #
    #                            WRITING RESULTS AS NETCDF                        #
    # =========================================================================%% #

    def write_result_ticoi(
        self,
        result: list,
        source: str,
        sensor: str,
        filename: str = "Time_series",
        savepath: str | None = None,
        result_quality: list | None = None,
        smooth_res: bool = False,
        smooth_window_size: int = 3,
        smooth_filt: np.ndarray | None = None,
        return_result: bool = False,
        verbose: bool = False,
    ) -> Union["cube_data_class", str]:

        """
        Write the result from TICOI, stored in result, in a xarray dataset matching the conventions CF-1.10
        http://cfconventions.org/Data/cf-conventions/cf-conventions-1.10/cf-conventions.pdf
        units has been changed to unit, since it was producing an error while writing the netcdf file

        :param result: [list] --- List of pd xarray, resulut from the TICOI method
        :param source: [str] --- Name of the source
        :param sensor: [str] --- Sensors which have been used
        :param filename: [str] [default is Time_series] --- Filename of file to saved
        :param result_quality: [list | str | None] [default is None] --- Which can contain 'Norm_residual' to determine the L2 norm of the residuals from the last inversion, 'X_contribution' to determine the number of Y observations which have contributed to estimate each value in X (it corresponds to A.dot(weight)):param savepath: string, path where to save the file
        :param verbose: [bool] [default is None] --- Print information throughout the process (default is False)

        :return cubenew: [cube_data_class] --- New cube where the results are saved
        """

        # TODO: need to check the order of dimension: do we need to transpose?
        non_null_results = [
            result[i * self.ny + j]["vx"].shape[0]
            for i in range(self.nx)
            for j in range(self.ny)
            if result[i * self.ny + j]["vx"].shape[0] != 0
        ]  # Temporal size of the results which are not empty
        first_date_results = [
            result[i * self.ny + j]["date1"].iloc[0]
            for i in range(self.nx)
            for j in range(self.ny)
            if result[i * self.ny + j]["vx"].shape[0] != 0
        ]  # Temporal size of the results which are not empty
        if len(non_null_results) == 0:
            print("[Writing results] There is no results to write and/or save")
            return "There is no results to write and/or save"

        if np.min(non_null_results) == np.max(non_null_results) and all(
            element == first_date_results[0] for element in first_date_results
        ):  # If the dates of the results are the same for every pixel
            non_null_el = next(
                (element for element in result if element.shape[0] != 0), None
            )  # First result array which is not empty, and have size corresponding to the time period common between every pixel
            del non_null_results, first_date_results
        else:
            print("Not the same time dimension for every pixels")
            raise ValueError("Not the same time dimension for every pixels, cannot save cube")

        cubenew = cube_data_class()
        time_variable = non_null_el["date1"] + (non_null_el["date2"] - non_null_el["date1"]) // 2
        cubenew.ds["date1"] = xr.DataArray(non_null_el["date1"], dims="mid_date", coords={"mid_date": time_variable})
        cubenew.ds["date1"].attrs = {
            "standard_name": "date1",
            "unit": "days",
            "long_name": "first date between which the velocity is estimated",
        }
        cubenew.ds["date2"] = xr.DataArray(non_null_el["date2"], dims="mid_date", coords={"mid_date": time_variable})
        cubenew.ds["date2"].attrs = {
            "standard_name": "date2",
            "unit": "days",
            "long_name": "second date between which the velocity is estimated",
        }

        long_name = [
            "velocity in the East/West direction [m/y]",
            "velocity in the North/South direction [m/y]",
            "number of Y observations which have contributed to estimate each value in X (it corresponds to A.dot(weight)) in the East/West direction",
            "number of Y observations which have contributed to estimate each value in X (it corresponds to A.dot(weight)) in the North/South direction",
            "Error propagated for the displacement in the direction Est/West [m/y]",
            "Error propagated for  the displacement in the direction North/South [m/y]",
        ]
        short_name = ["x_velocity", "y_velocity", "xcount_x", "xcount_y", "error_x", "error_y"]

        variables = ["vx", "vy"]
        if result_quality is not None:
            if "X_contribution" in result_quality:
                variables += ["xcount_x", "xcount_y"]
            if "Error_propagation" in result_quality:
                variables += ["error_x", "error_y"]

        for i, var in enumerate(variables):
            result_arr = np.array(
                [
                    result[i * self.ny + j][var]
                    if result[i * self.ny + j][var].shape[0] != 0
                    else pd.Series(np.full(non_null_el.shape[0], np.nan))
                    for i in range(self.nx)
                    for j in range(self.ny)
                ]
            )
            result_arr = result_arr.reshape((self.nx, self.ny, len(time_variable)))

            # Spatially smooth (apply a convolutional filter on) the data
            if smooth_res:
                result_arr = smooth_results(result_arr, window_size=smooth_window_size, filt=smooth_filt)
                for x in range(self.nx):
                    for y in range(self.ny):
                        result[x * self.ny + y][var] = result_arr[x, y, :]

            cubenew.ds[var] = xr.DataArray(
                result_arr,
                dims=["x", "y", "mid_date"],
                coords={"x": self.ds["x"], "y": self.ds["y"], "mid_date": time_variable},
            )
            cubenew.ds[var] = cubenew.ds[var].transpose("mid_date", "y", "x")
            cubenew.ds[var].attrs = {"standard_name": short_name[i], "unit": "m/y", "long_name": long_name[i]}

        if result_quality is not None and "Norm_residual" in result_quality:
            long_name = [
                "Residual from the inversion AX=Y, where Y is the displacement in the direction Est/West [m]",
                "Residual from the regularisation term for the displacement in the direction Est/West [m]",
                "Residual from the inversion AX=Y, where Y is the displacement in the direction North/South [m]",
                "Residual from the regularisation term for the displacement in the direction North/South [m]",
            ]
            short_name = ["ResidualAXY_dx", "ResidualRegu_dx", "ResidualAXY_dy", "ResidualRegu_dy"]
            for k in range(0, 4):
                result_arr = np.array(
                    [
                        result[i * self.ny + j]["NormR"][k]
                        if result[i * self.ny + j]["NormR"].shape[0] != 0
                        else np.nan
                        for i in range(self.nx)
                        for j in range(self.ny)
                    ]
                )
                result_arr = result_arr.reshape((self.nx, self.ny))

                # Spatially smooth (apply a convolutional filter on) the data
                if smooth_res:
                    result_arr = smooth_results(result_arr, window_size=smooth_window_size, filt=smooth_filt)
                    for x in range(self.nx):
                        for y in range(self.ny):
                            result[x * self.ny + y][var] = result_arr[x, y, :]

                cubenew.ds[short_name[k]] = xr.DataArray(
                    result_arr, dims=["x", "y"], coords={"x": self.ds["x"], "y": self.ds["y"]}
                )
                cubenew.ds[short_name[k]] = cubenew.ds[short_name[k]].transpose("y", "x")
                cubenew.ds[short_name[k]].attrs = {
                    "standard_name": short_name[k],
                    "unit": "m",
                    "long_name": long_name[k],
                }

        if result_quality is not None and "Error_propagation" in result_quality:
            long_name = ["Sigma0 Est/West", "Sigma0 North/South [m]", "T value Est/West", "T value North/South"]
            short_name = ["sigma0_x", "sigma0_y", "t_valuex", "t_valuey"]
            for k, var in enumerate(short_name):

                result_arr = np.array(
                    [
                        result[i * self.ny + j]["sigma0"][~np.isnan(result[i * self.ny + j]["sigma0"])].iloc[k]
                        if result[i * self.ny + j]["sigma0"].shape[0] != 0
                        else np.nan
                        for i in range(self.nx)
                        for j in range(self.ny)
                    ]
                )
                result_arr = result_arr.reshape((self.nx, self.ny))

                # Spatially smooth (apply a convolutional filter on) the data
                if smooth_res:
                    result_arr = smooth_results(result_arr, window_size=smooth_window_size, filt=smooth_filt)
                    for x in range(self.nx):
                        for y in range(self.ny):
                            result[x * self.ny + y][var] = result_arr[x, y, :]

                cubenew.ds[short_name[k]] = xr.DataArray(
                    result_arr, dims=["x", "y"], coords={"x": self.ds["x"], "y": self.ds["y"]}
                )
                cubenew.ds[short_name[k]] = cubenew.ds[short_name[k]].transpose("y", "x")
                cubenew.ds[short_name[k]].attrs = {
                    "standard_name": short_name[k],
                    "unit": "m",
                    "long_name": long_name[k],
                }
        del non_null_el, long_name, result_arr

        cubenew.ds["x"] = self.ds["x"]
        cubenew.ds["x"].attrs = {
            "standard_name": "projection_x_coordinate",
            "unit": "m",
            "long_name": "x coordinate of projection",
        }
        cubenew.ds["y"] = self.ds["y"]
        cubenew.ds["y"].attrs = {
            "standard_name": "projection_y_coordinate",
            "unit": "m",
            "long_name": "y coordinate of projection",
        }
        cubenew.ds["mid_date"] = time_variable.to_numpy()
        cubenew.ds["mid_date"].attrs = {
            "standard_name": "central_date",
            "unit": "days",
            "description": "the date in the middle of the two dates between which a velocity is computed",
        }
        cubenew.ds["grid_mapping"] = self.ds.proj4
        cubenew.ds.attrs = {
            "Conventions": "CF-1.10",
            "title": "Ice velocity time series",
            "institution": "Université Grenoble Alpes",
            "references": "Charrier, L., Yan, Y., Koeniguer, E. C., Leinss, S., & Trouvé, E. (2021). Extraction of velocity time series with an optimal temporal sampling from displacement observation networks. IEEE Transactions on Geoscience and Remote Sensing, 60, 1-10.\n Charrier, L., Yan, Y., Koeniguer, E. C., Trouve, E., Mouginot, J., & Millan, R. (2022, June). Fusion of multi-temporal and multi-sensor ice velocity observations. In International Annals of the Photogrammetry, Remote Sensing and Spatial Information Sciences.",
            "source": source,
            "sensor": sensor,
            "proj4": self.ds.proj4,
            "author": "L. Charrier",
            "history": f"Created on the {date.today()}",
        }
        cubenew.nx = self.nx
        cubenew.ny = self.ny
        cubenew.nz = cubenew.ds["mid_date"].sizes["mid_date"]
        cubenew.filename = filename

        if savepath is not None:  # Save the dataset to a netcdf file
            encoding = {
                "vx": {"zlib": True, "complevel": 5, "dtype": "float32"},
                "vy": {"zlib": True, "complevel": 5, "dtype": "float32"},
            }
            if result_quality is not None:
                if "X_contribution" in result_quality:
                    encoding["xcount_x"] = {"zlib": True, "complevel": 5, "dtype": "int16"}
                    encoding["xcount_y"] = {"zlib": True, "complevel": 5, "dtype": "int16"}
                if "Error_propagation" in result_quality:
                    encoding["error_x"] = {"zlib": True, "complevel": 5, "dtype": "float32"}
                    encoding["error_y"] = {"zlib": True, "complevel": 5, "dtype": "float32"}
            start = time.time()
            cubenew.ds.to_netcdf(f"{savepath}/{filename}.nc", engine="h5netcdf", encoding=encoding)
            if verbose:
                print(f"[Writing results] Saved to {savepath}/{filename}.nc took: {round(time.time() - start, 3)} s")

        if return_result:
            return cubenew, result
        return cubenew

    def write_result_tico(
        self,
        result: list,
        source: str,
        sensor: str,
        filename: str = "Time_series",
        savepath: str | None = None,
        result_quality: list | None = None,
        verbose: bool = False,
    ) -> Union["cube_data_class", str]:

        """
        Write the result from TICOI, stored in result, in a xarray dataset matching the conventions CF-1.10
        http://cfconventions.org/Data/cf-conventions/cf-conventions-1.10/cf-conventions.pdf
        units has been changed to unit, since it was producing an error while wirtting the netcdf file

        :param result: [list] --- List of pd xarray, resulut from the TICOI method
        :param source: [str] --- Name of the source
        :param sensor: [str] --- Sensors which have been used
        :param filename: [str] [default is Time_series] --- Filename of file to saved
        :param result_quality: [list | str | None] [default is None] --- Which can contain 'Norm_residual' to determine the L2 norm of the residuals from the last inversion, 'X_contribution' to determine the number of Y observations which have contributed to estimate each value in X (it corresponds to A.dot(weight)):param savepath: string, path where to save the file
        :param verbose: [bool] [default is None] --- Print information throughout the process (default is False)

        :return cubenew: [cube_data_class] --- New cube where the results are saved
        """

        cubenew = cube_data_class()
        cubenew.ds["x"] = self.ds["x"]
        cubenew.ds["x"].attrs = {
            "standard_name": "projection_x_coordinate",
            "unit": "m",
            "long_name": "x coordinate of projection",
        }
        cubenew.ds["y"] = self.ds["y"]
        cubenew.ds["y"].attrs = {
            "standard_name": "projection_y_coordinate",
            "unit": "m",
            "long_name": "y coordinate of projection",
        }

        long_name = [
            "displacement in the East/West direction [m]",
            "displacement in the North/South direction [m]",
            "number of Y observations which have contributed to estimate each value in X (it corresponds to A.dot(weight)) in the East/West direction",
            "number of Y observations which have contributed to estimate each value in X (it corresponds to A.dot(weight)) in the North/South direction",
        ]
        short_name = ["x_displacement", "y_displacement", "xcount_x", "xcount_y"]
        unit = ["m", "m", "no unit", "no unit"]

        start = time.time()
        from joblib import Parallel, delayed

        start = time.time()
        second_date_list = [
            np.datetime64(date, "s") for date in sorted({date for df in result for date in df["date2"]})
        ]

        df_list = Parallel(n_jobs=-1)(delayed(reconstruct_common_ref)(df, second_date_list) for df in result)

        print(f"[Writing result] Building cumulative displacement time series took: {round(time.time() - start, 3)} s")
        start = time.time()

        # List of the reference date, i.e. the first date of the cumulative displacement time series
        result_arr = np.array([df_list[i]["Ref_date"][0] for i in range(len(df_list))]).reshape((self.nx, self.ny))
        cubenew.ds["reference_date"] = xr.DataArray(
            result_arr, dims=["x", "y"], coords={"x": self.ds["x"], "y": self.ds["y"]}
        )
        cubenew.ds["reference_date"].attrs = {
            "standard_name": "reference_date",
            "unit": "days",
            "description": "first date of the cumulative displacement time series",
        }

        # name of variable to store
        if result_quality is not None and "X_contribution" in result_quality:
            variables = ["dx", "dy", "xcount_x", "xcount_y"]
        else:
            variables = ["dx", "dy"]

        warnings.filterwarnings(
            "ignore", category=UserWarning
        )  # to avoid the warning  UserWarning: Converting non-nanosecond precision datetime values to nanosecond precision. This behavior can eventually be relaxed in xarray, as it is an artifact from pandas which is now beginning to support non-nanosecond precision values. This warning is caused by passing non-nanosecond np.datetime64 or np.timedelta64 values to the DataArray or Variable constructor; it can be silenced by converting the values to nanosecond precision ahead of time.
        # Store each variable
        big_df = pd.concat(df_list, keys=range(len(df_list)))
        del df_list

        for i, var in enumerate(variables):
            result_arr = big_df[var].values.reshape((self.nx, self.ny, len(second_date_list)))

            cubenew.ds[var] = xr.DataArray(
                result_arr, dims=["x", "y", "second_date"], coords=cubenew.ds.coords
            ).transpose("second_date", "y", "x")

            cubenew.ds[var].attrs = {"standard_name": short_name[i], "unit": unit[i], "long_name": long_name[i]}

        cubenew.ds["grid_mapping"] = self.ds.proj4
        cubenew.ds.attrs = {
            "Conventions": "CF-1.10",
            "title": "Cumulative displacement time series",
            "institution": "Université Grenoble Alpes",
            "references": "Charrier, L., Yan, Y., Koeniguer, E. C., Leinss, S., & Trouvé, E. (2021). Extraction of velocity time series with an optimal temporal sampling from displacement observation networks. IEEE Transactions on Geoscience and Remote Sensing, 60, 1-10.\n Charrier, L., Yan, Y., Koeniguer, E. C., Trouve, E., Mouginot, J., & Millan, R. (2022, June). Fusion of multi-temporal and multi-sensor ice velocity observations. In International Annals of the Photogrammetry, Remote Sensing and Spatial Information Sciences.",
            "source": source,
            "sensor": sensor,
            "proj4": self.ds.proj4,
            "author": "L. Charrier",
            "history": f"Created on the {date.today()}",
        }
        cubenew.nx = self.nx
        cubenew.ny = self.ny
        cubenew.nz = cubenew.ds.dims["second_date"]
        cubenew.filename = filename

        if savepath is not None:  # save the dataset to a netcdf file
            encoding = {
                "dx": {"zlib": True, "complevel": 5, "dtype": "float32"},
                "dy": {"zlib": True, "complevel": 5, "dtype": "float32"},
            }
            if result_quality is not None and "X_contribution" in result_quality:
                encoding["xcount_x"] = {"zlib": True, "complevel": 5, "dtype": "int16"}
                encoding["xcount_y"] = {"zlib": True, "complevel": 5, "dtype": "int16"}
            start = time.time()
            cubenew.ds.to_netcdf(f"{savepath}/{filename}.nc", engine="h5netcdf", encoding=encoding)
            if verbose:
                print(f"[Writing results] Saved to {savepath}/{filename}.nc took: {round(time.time() - start, 3)} s")

        return cubenew

    def write_results_ticoi_or_tico(
        self,
        result: list,
        source: str,
        sensor: str,
        filename: str = "Time_series",
        savepath: str | None = None,
        result_quality: list | None = None,
        verbose: bool = False,
    ) -> Union["cube_data_class", str]:

        """
        Write the result from TICOI or TICO, stored in result, in a xarray dataset matching the conventions CF-1.10
        It recognizes whether the results are irregular or regular and uses the appropriate saving method
        http://cfconventions.org/Data/cf-conventions/cf-conventions-1.10/cf-conventions.pdf
        units has been changed to unit, since it was producing an error while wirtting the netcdf file

        :param result: [list] --- List of pd xarray, resulut from the TICOI method
        :param source: [str] --- Name of the source
        :param sensor: [str] --- Sensors which have been used
        :param filename: [str] [default is Time_series] --- Filename of file to saved
        :param result_quality: [list | str | None] [default is None] --- Which can contain 'Norm_residual' to determine the L2 norm of the residuals from the last inversion, 'X_contribution' to determine the number of Y observations which have contributed to estimate each value in X (it corresponds to A.dot(weight)):param savepath: string, path where to save the file
        :param verbose: [bool] [default is None] --- Print information throughout the process (default is False)

        :return cubenew: [cube_data_class] --- New cube where the results are saved
        """

        if result[0].columns[0] == "date1":
            self.write_result_ticoi(
                result=result,
                source=source,
                sensor=sensor,
                filename=filename,
                savepath=savepath,
                result_quality=result_quality,
                verbose=verbose,
            )
        else:
            self.write_result_tico(
                result=result,
                source=source,
                sensor=sensor,
                filename=filename,
                savepath=savepath,
                result_quality=result_quality,
                verbose=verbose,
            )<|MERGE_RESOLUTION|>--- conflicted
+++ resolved
@@ -22,15 +22,12 @@
 import rasterio.enums
 import rasterio.warp
 import richdem as rd
-<<<<<<< HEAD
 import contextlib
 import xarray as xr
 import dask.array as da
 
 from datetime import date
 from typing import List, Optional, Union
-=======
->>>>>>> 9d805307
 from dask.array.lib.stride_tricks import sliding_window_view
 from dask.diagnostics import ProgressBar
 from pyproj import CRS, Proj, Transformer
@@ -93,13 +90,8 @@
         self.nz = self.ds[time_dim].sizes[time_dim]
         if len(self.ds["x"]) != 0 and len(self.ds["y"]) != 0:
             self.resolution = self.ds["x"].values[1] - self.ds["x"].values[0]
-<<<<<<< HEAD
-        else: 
-            raise ValueError('Your cube is empty, please check the subset or buffer coordinates you provided  ')
-=======
         else:
-            raise ValueError("Your cube is empty, please check the subset or buffer coordinates you provided  ")
->>>>>>> 9d805307
+            raise ValueError("Your cube is empty, please check the subset or buffer coordinates you provided")
 
     def subset(self, proj: str, subset: list):
 
@@ -1319,13 +1311,8 @@
         )
 
         return direction
-<<<<<<< HEAD
-            
-    def compute_slo_asp(self, dem_file: str, blur_size: int = 5)-> (xr.DataArray, xr.DataArray):
-=======
 
     def compute_slo_asp(self, dem_file: str, blur_size: int = 5) -> (xr.DataArray, xr.DataArray):
->>>>>>> 9d805307
         """
 
         :param dem_file: [str] --- path of the DEM
@@ -1629,13 +1616,7 @@
                 isinstance(delete_outliers, dict) and "flow_angle" in delete_outliers.keys()
             ):
                 direction = self.compute_flow_direction(vx_file=None, vy_file=None)
-<<<<<<< HEAD
             self.delete_outliers(delete_outliers=delete_outliers, flag=None, slope=slope, aspect=aspect, direction=direction)
-=======
-            self.delete_outliers(
-                delete_outliers=delete_outliers, flag=flag, slope=slope, aspect=aspect, direction=direction
-            )
->>>>>>> 9d805307
             if verbose:
                 print(f"[Data filtering] Delete outlier took {round((time.time() - start), 1)} s")
 
