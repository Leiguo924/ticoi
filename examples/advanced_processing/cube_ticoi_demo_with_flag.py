--- conflicted
+++ resolved
@@ -41,13 +41,8 @@
 # Choose the TICOI cube processing method you want to use :
 #    - 'block_process' (recommended) : This implementation divides the data in smaller data cubes processed one after the other in a synchronous manner,
 # in order to avoid memory overconsumption and kernel crashing. Computations within the blocks are parallelized so this method goes way faster
-<<<<<<< HEAD
 # than the 'direct_process' method.
 #      /!\ This implementation uses asyncio (way faster) which requires its own event loop to run : if you launch this code from a raw terminal, 
-=======
-# than every other TICOI processing methods.
-#      /!\ This implementation uses asyncio (way faster) which requires its own event loop to run : if you launch this code from a raw terminal,
->>>>>>> 8c26708d
 # there should be no problem, but if you try to launch it from some IDE (like Spyder), think of specifying to your IDE to launch it
 # in a raw terminal instead of the default console (which leads to a RuntimeError)
 #    - 'direct_process' : No subdivisition of the data is made beforehand which generally leads to memory overconsumption and kernel crashes
@@ -65,7 +60,6 @@
 compute_result_load = False
 
 ## ------------------------------ Data selection --------------------------- ##
-<<<<<<< HEAD
 # Path.s to the data cube.s (can be a list of str to merge several cubes, or a single str, 
 cube_name = f'{os.path.abspath(os.path.join(os.path.dirname(__file__), "..","..", "test_data"))}/Alps_Mont-Blanc_Argentiere_S2.nc'
 # If TICOI_process is 'load', it can be a dictionary like {name: path} to load existing cubes and name them (path can be a list of str or a single str)
@@ -78,28 +72,6 @@
 path_save = f'{os.path.abspath(os.path.join(os.path.dirname(__file__), "..", "results", "cube"))}/' # Path where to store the results
 result_fn = 'Argentiere_example' # Name of the netCDF file to be created (if save is True)
 
-proj = 'EPSG:32632'  # EPSG system of the given coordinates
-
-# Regularization method.s to be used (for each flag if flags is not None)
-regu = {0: 1, 1: '1accelnotnull'} # With flags (0: stable ground, 1: glaciers)
-# regu = '1accelnotnull' # Without flags
-# Regularization coefficient.s to be used (for each flag if flags is not None)
-coef = {0: 500, 1: 200} # With flags (0: stable ground, 1: glaciers)
-# coef = 200 # Without flags
-solver = 'LSMR_ini' # Solver for the inversion
-=======
-# Path.s to the data cube.s (can be a list of str to merge several cubes, or a single str,
-cube_name = f'{os.path.abspath(os.path.join(os.path.dirname(__file__), "..","..", "test_data"))}/Alps_Mont-Blanc_Argentiere_example.nc'
-# If TICOI_process is 'load', it can be a dictionary like {name: path} to load existing cubes and name them (path can be a list of str or a single str)
-# If it is an str (or list of str), we suppose we want to load TICOI results (like 'interp' in the dict)
-# cube_name = {'raw': f'{os.path.abspath(os.path.join(os.path.dirname(__file__), "..", "test_data"))}/Alps_Mont-Blanc_Argentiere_example.nc',
-#              'invert': f'{os.path.abspath(os.path.join(os.path.dirname(__file__), "results"))}/Argentiere_example_invert.nc',
-#              'interp': f'{os.path.abspath(os.path.join(os.path.dirname(__file__), "results"))}/Argentiere_example_interp.nc'}
-flag_file = f'{os.path.abspath(os.path.join(os.path.dirname(__file__), "..","..", "test_data"))}/Alps_Mont-Blanc_displacement_S2_flags.nc'  # Path to flag file
-mask_file = None  # Path to mask file (.shp file) to mask some of the data on cube
-path_save = f'{os.path.abspath(os.path.join(os.path.dirname(__file__), "results"))}/'  # Path where to store the results
-result_fn = "Argentiere_example"  # Name of the netCDF file to be created (if save is True)
-
 proj = "EPSG:32632"  # EPSG system of the given coordinates
 
 # Divide the data in several areas where different methods should be used
@@ -117,7 +89,6 @@
 coef = {0: 500, 1: 200}  # With flag (0: stable ground, 1: glaciers)
 # coef = 200 # Without flag
 solver = "LSMR_ini"  # Solver for the inversion
->>>>>>> 8c26708d
 
 # What results must be returned from TICOI processing (not used for TICOI_process='load')
 #   - 'raw' for loading raw data at pixels too
@@ -126,19 +97,6 @@
 returned = ["invert", "interp"]
 
 ## ---------------------------- Loading parameters ------------------------- ##
-<<<<<<< HEAD
-load_kwargs = {'chunks': {}, 
-               'conf': False, # If True, confidence indicators will be put between 0 and 1, with 1 the lowest errors
-               'subset': None, # Subset of the data to be loaded ([xmin, xmax, ymin, ymax] or None)
-               'buffer': None, # Area to be loaded around the pixel ([longitude, latitude, buffer size] or None)
-               'pick_date': ['2015-01-01', '2023-01-01'], # Select dates ([min, max] or None to select all)
-               'pick_sensor': None, # Select sensors (None to select all)
-               'pick_temp_bas': None, # Select temporal baselines ([min, max] in days or None to select all)
-               'proj': proj, # EPSG system of the given coordinates
-               'mask': mask_file, # Path to mask file (.shp file) to mask some of the data on cube
-               'verbose': False} # Print information throughout the loading process
-               
-=======
 load_kwargs = {
     "chunks": {},
     "conf": False,  # If True, confidence indicators will be put between 0 and 1, with 1 the lowest errors
@@ -148,11 +106,10 @@
     "pick_sensor": None,  # Select sensors (None to select all)
     "pick_temp_bas": None,  # Select temporal baselines ([min, max] in days or None to select all)
     "proj": proj,  # EPSG system of the given coordinates
-    "mask_file": mask_file,  # Path to mask file (.shp file) to mask some of the data on cube
+    "mask": mask_file,  # Path to mask file (.shp file) to mask some of the data on cube
     "verbose": False,
 }  # Print information throughout the loading process
 
->>>>>>> 8c26708d
 ## ----------------------- Data preparation parameters --------------------- ##
 preData_kwargs = {
     "smooth_method": "savgol",  # Smoothing method to be used to smooth the data in time ('gaussian', 'median', 'emwa', 'savgol')
@@ -214,36 +171,23 @@
 
     # Load the cube.s
     cube = cube_data_class()
-<<<<<<< HEAD
-    cube.load(cube_name if TICOI_process != 'load' else cube_name['raw'], **load_kwargs)
-=======
 
     if TICOI_process == "load" and type(cube_name) == dict:
         cube.load(cube_name["raw"], **load_kwargs)
     elif TICOI_process != "load":
         cube.load(cube_name, **load_kwargs)
->>>>>>> 8c26708d
 
     # Load raw data at pixels if required
     if (TICOI_process == "load" and "raw" in cube_name.keys()) and compute_result_load:
         print("[Data loading] Loading raw data...")
-        data_raw = process_blocks_refine(
-            cube, nb_cpu=nb_cpu, block_size=block_size, returned=["raw"], inversion_kwargs=inversion_kwargs
-        )
-        data_raw = [
-            pd.DataFrame(
-                data={
-                    "date1": raw[0][0][:, 0],
-                    "date2": raw[0][0][:, 1],
-                    "vx": raw[0][1][:, 0],
-                    "vy": raw[0][1][:, 1],
-                    "errorx": raw[0][1][:, 2],
-                    "errory": raw[0][1][:, 3],
-                    "temporal_baseline": raw[0][1][:, 4],
-                }
-            )
-            for raw in data_raw
-        ]
+        data_raw = process_blocks_refine(cube, nb_cpu=nb_cpu, block_size=block_size, returned=["raw"], inversion_kwargs=inversion_kwargs)
+        data_raw = [pd.DataFrame(data={"date1": raw[0][0][:, 0],
+                                       "date2": raw[0][0][:, 1],
+                                       "vx": raw[0][1][:, 0],
+                                       "vy": raw[0][1][:, 1],
+                                       "errorx": raw[0][1][:, 2],
+                                       "errory": raw[0][1][:, 3],
+                                       "temporal_baseline": raw[0][1][:, 4]}) for raw in data_raw]
 
     # Prepare interpolation dates
     first_date_interpol, last_date_interpol = prepare_interpolation_date(cube)
@@ -303,41 +247,25 @@
 
         if compute_result_load:
             print("[TICOI processing] Loading TICOI data...")
-            result = process_blocks_refine(
-                cube_interp, nb_cpu=nb_cpu, block_size=block_size, returned=["raw"], inversion_kwargs=inversion_kwargs
-            )
-            result = [
-                pd.DataFrame(
-                    data={
-                        "date1": r[0][0][:, 0],
-                        "date2": r[0][0][:, 1],
-                        "vx": r[0][1][:, 0],
-                        "vy": r[0][1][:, 1],
-                        "errorx": r[0][1][:, 2],
-                        "errory": r[0][1][:, 3],
-                        "temporal_baseline": r[0][1][:, 4],
-                    }
-                )
-                for r in result
-            ]
+            result = process_blocks_refine(cube_interp, nb_cpu=nb_cpu, block_size=block_size, returned=["raw"], inversion_kwargs=inversion_kwargs)
+            result = [pd.DataFrame(data={"date1": r[0][0][:, 0],
+                                         "date2": r[0][0][:, 1],
+                                         "vx": r[0][1][:, 0],
+                                         "vy": r[0][1][:, 1],
+                                         "errorx": r[0][1][:, 2],
+                                         "errory": r[0][1][:, 3],
+                                         "temporal_baseline": r[0][1][:, 4]}) for r in result]
 
 stop.append(time.time())
-print(
-    f'[TICOI processing] TICOI {"processing" if TICOI_process != "load" else "loading"} took {round(stop[-1] - start[-1], 0)} s'
-)
+print(f'[TICOI processing] TICOI {"processing" if TICOI_process != "load" else "loading"} took {round(stop[-1] - start[-1], 0)} s')
 
 
 # %%========================================================================= #
 #                                INITIALISATION                               #
 # =========================================================================%% #
 
-<<<<<<< HEAD
 if TICOI_process != 'load' and save:
     # Write down some informations about the data and the TICOI processing performed
-=======
-if TICOI_process != "load":
-    # Write down some information about the data and the TICOI processing performed
->>>>>>> 8c26708d
     if save:
         if "invert" in returned:
             source, sensor = save_cube_parameters(
@@ -356,23 +284,6 @@
 # =========================================================================%% #
 
 start.append(time.time())
-<<<<<<< HEAD
-if TICOI_process != 'load' and save:
-    # Save TICO.I results to a netCDF file, thus obtaining a new data cube
-    several = (type(returned) == list and len(returned) >= 2)
-    j = 1 if 'raw' in returned else 0
-    if 'invert' in returned:
-        cube_invert = cube.write_result_tico([result[i][j] for i in range(len(result))] if several else result, source, sensor, 
-                                             filename=f'{result_fn}_invert' if several else result_fn, 
-                                             savepath=path_save if save else None, 
-                                             result_quality=inversion_kwargs['result_quality'], verbose=inversion_kwargs['verbose'])
-        j += 1
-    if 'interp' in returned:
-        cube_interp = cube.write_result_ticoi([result[i][j] for i in range(len(result))] if several else result, source_interp, sensor, 
-                                              filename=f'{result_fn}_interp' if several else result_fn, 
-                                              savepath=path_save if save else None, 
-                                              result_quality=inversion_kwargs['result_quality'], verbose=inversion_kwargs['verbose'])
-=======
 if TICOI_process != "load":
     # Save TICO.I results to a netCDF file, thus obtaining a new data cube
     several = type(returned) == list and len(returned) >= 2
@@ -380,24 +291,19 @@
     if "invert" in returned:
         cube_invert = cube.write_result_tico(
             [result[i][j] for i in range(len(result))] if several else result,
-            source,
-            sensor,
+            source, sensor,
             filename=f"{result_fn}_invert" if several else result_fn,
             savepath=path_save if save else None,
             result_quality=inversion_kwargs["result_quality"],
-            verbose=inversion_kwargs["verbose"],
-        )
+            verbose=inversion_kwargs["verbose"])
     if "interp" in returned:
         cube_interp = cube.write_result_ticoi(
             [result[i][j + 1] for i in range(len(result))] if several else result,
-            source_interp,
-            sensor,
+            source_interp, sensor,
             filename=f"{result_fn}_interp" if several else result_fn,
             savepath=path_save if save else None,
             result_quality=inversion_kwargs["result_quality"],
-            verbose=inversion_kwargs["verbose"],
-        )
->>>>>>> 8c26708d
+            verbose=inversion_kwargs["verbose"])
 
 # Plot the mean velocity as an example
 if save_mean_velocity and cube_interp is not None:
