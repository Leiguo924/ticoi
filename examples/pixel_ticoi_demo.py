--- conflicted
+++ resolved
@@ -27,39 +27,22 @@
 #                                    PARAMETERS                               #
 # =========================================================================%% #
 
-<<<<<<< HEAD
-cube_name = f'{os.path.abspath(os.path.join(os.path.dirname(__file__), "..", "test_data"))}/Alps_Mont-Blanc_Argentiere_S2.nc'  # Path where the Sentinel-2 IGE cubes are stored
-path_save = f'{os.path.abspath(os.path.join(os.path.dirname(__file__), "results", "pixel"))}/'  # Path where to stored the results
-i, j = 343635.1, 5091344.6
-proj = 'EPSG:32632'  # EPSG system of the given coordinates
+###  Selection of data
+cube_name = f'{os.path.abspath(os.path.join(os.path.dirname(__file__), "..", "test_data"))}/ITS_LIVE_Lowell_Lower_test.nc'  # Path where the Sentinel-2 IGE cubes are stored
+path_save = f'{os.path.abspath(os.path.join(os.path.dirname(__file__), "..", "examples", "results","pixel"))}/'  # Path where to stored the results
+dem_file = ''
+i, j = -138.18069, 60.29076
+proj = 'EPSG:4326'  # EPSG system of the given coordinates
 
 ## --------------------------- Main parameters ----------------------------- ##
 #For the folling part we advice the user to change only the following parameter, the other paramaters stored in a dictionary can be kept as it is for a first use
 regu = '1accelnotnull' # Regularization method.s to be used (for each flag if flags is not None) : 1 minimize the acceleration, '1accelnotnull' minize the distance with an apriori on the acceleration computed over a spatio-temporal filtering of the cube
-coef = 200  #Regularization coefficient.s to be used (for each flag if flags is not None)
+coef = 150  #Regularization coefficient.s to be used (for each flag if flags is not None)
+delete_outlier = 'topo_angle' #delete outliers, based on the angle between the median vector and the observations, recommended:: vvc_angle or None
 apriori_weight = False #Use the error as apriori
 interval_output = 30 #temporal sampling of the output results
 unit = 365 # 1 for m/d, 365 for m/y
 result_quality = ['X_contribution'] # Criterium used to evaluate the quality of the results ('Norm_residual', 'X_contribution')
-=======
-####  Selection of data
-cube_name = f'{os.path.abspath(os.path.join(os.path.dirname(__file__), "..", "test_data"))}/ITS_LIVE_Lowell_Lower_test.nc'  # Path where the Sentinel-2 IGE cubes are stored
-path_save = f'{os.path.abspath(os.path.join(os.path.dirname(__file__), "..", "examples", "results","pixel"))}/'  # Path where to stored the results
-i, j = -138.18069, 60.29076
-proj = "EPSG:4326"  # EPSG system of the given coordinates
-
-## --------------------------- Main parameters ----------------------------- ##
-# For the following part we advice the user to change only the following parameter, the other parameters stored in a dictionary can be kept as it is for a first use
-regu = "1accelnotnull"  # Regularization method.s to be used (for each flag if flag is not None) : 1 minimize the acceleration, '1accelnotnull' minize the distance with an apriori on the acceleration computed over a spatio-temporal filtering of the cube
-coef = 150  # Regularization coefficient.s to be used (for each flag if flag is not None)
-delete_outlier = "vvc_angle"  # delete outliers, based on the angle between the median vector and the observations, recommended:: vvc_angle or None
-apriori_weight = False  # Use the error as apriori
-interval_output = 30  # temporal sampling of the output results
-unit = 365  # 1 for m/d, 365 for m/y
-result_quality = [
-    "X_contribution"
-]  # Criterium used to evaluate the quality of the results ('Norm_residual', 'X_contribution')
->>>>>>> 8c26708d
 
 ## ----------------------- Visualization parameters ------------------------ ##
 verbose = False  # Print information throughout TICOI processing
@@ -95,38 +78,21 @@
 ## ----------------------- Data preparation parameters --------------------- ##
 
 
-<<<<<<< HEAD
 preData_kwargs = {'smooth_method': 'gaussian', # Smoothing method to be used to smooth the data in time ('gaussian', 'median', 'emwa', 'savgol')
                   's_win': 3, # Size of the spatial window
                   't_win': 90, # Time window size for 'ewma' smoothing
                   'sigma': 3, # Standard deviation for 'gaussian' filter
                   'order': 3, # Order of the smoothing function
                   'unit': 365, # 365 if the unit is m/y, 1 if the unit is m/d
-                  'delete_outliers': 'vvc_angle', # Delete data with a poor quality indicator (if int), or with aberrant direction ('vvc_angle')
+                  'delete_outliers': delete_outlier, # Delete data with a poor quality indicator (if int), or with aberrant direction ('vvc_angle')
                   'flag': None, # Divide the data in several areas where different methods should be used
+                  'dem_file': dem_file, # Path to the DEM file for calculating the slope and aspect
                   'regu': regu, # Regularization method.s to be used (for each flag if flags is not None) : 1 minimize the acceleration, '1accelnotnull' minize the distance with an apriori on the acceleration computed over a spatio-temporal filtering of the cube
                   'solver': 'LSMR_ini', # Solver for the inversion
                   'proj': proj, # EPSG system of the given coordinates
-                  'velo_or_disp': 'velo', # Type of data contained in the data cube ('disp' for displacements, and 'velo' for velocities)
+                  'velo_or_disp': 'disp', # Type of data contained in the data cube ('disp' for displacements, and 'velo' for velocities)
                   'verbose': True # Print information throughout the filtering process
                   }
-=======
-preData_kwargs = {
-    "smooth_method": "gaussian",  # Smoothing method to be used to smooth the data in time ('gaussian', 'median', 'emwa', 'savgol')
-    "s_win": 3,  # Size of the spatial window
-    "t_win": 90,  # Time window size for 'ewma' smoothing
-    "sigma": 3,  # Standard deviation for 'gaussian' filter
-    "order": 3,  # Order of the smoothing function
-    "unit": 365,  # 365 if the unit is m/y, 1 if the unit is m/d
-    "delete_outliers": delete_outlier,  # Delete data with a poor quality indicator (if int), or with aberrant direction ('vvc_angle')
-    "flag": None,  # Divide the data in several areas where different methods should be used
-    "regu": regu,  # Regularization method.s to be used (for each flag if flag is not None) : 1 minimize the acceleration, '1accelnotnull' minize the distance with an apriori on the acceleration computed over a spatio-temporal filtering of the cube
-    "solver": "LSMR_ini",  # Solver for the inversion
-    "proj": proj,  # EPSG system of the given coordinates
-    "velo_or_disp": "velo",  # Type of data contained in the data cube ('disp' for displacements, and 'velo' for velocities)
-    "verbose": True,  # Print information throughout the filtering process
-}
->>>>>>> 8c26708d
 
 ## ---------------- Parameters for the pixel loading part ------------------ ##
 load_pixel_kwargs = {
